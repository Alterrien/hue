#
# Licensed to Cloudera, Inc. under one
# or more contributor license agreements.  See the NOTICE file
# distributed with this work for additional information
# regarding copyright ownership.  Cloudera, Inc. licenses this file
# to you under the Apache License, Version 2.0 (the
# "License"); you may not use this file except in compliance
# with the License.  You may obtain a copy of the License at
#
#     http://www.apache.org/licenses/LICENSE-2.0
#
# Unless required by applicable law or agreed to in writing, software
# distributed under the License is distributed on an "AS IS" BASIS,
# WITHOUT WARRANTIES OR CONDITIONS OF ANY KIND, either express or implied.
# See the License for the specific language governing permissions and
# limitations under the License.


# <<<< DEV ONLY

PROD_INCLUDES := \
	apps \
	desktop \
	ext/thirdparty \
	LICENSE.txt \
	NOTICE.txt \
	Makefile* \
	maven \
	tools/app_reg \
	tools/virtual-bootstrap \
	tools/relocatable.sh \
	tools/enable-python27.sh \
	tools/load-balancer \
	VERSION \
<<<<<<< HEAD
	webpack-stats*.json
=======
	webpack-stats*.json \
	package.json \
	webpack.config*.js \
	.babelrc
>>>>>>> c9d788b7

# Check for things in BDIST_EXCLUDES in various apps
PROD_EXCLUDES := \
	apps/beeswax/thrift \
	apps/hello \
	apps/jframegallery \
	build \
	desktop/conf \
	desktop/desktop.db \
	desktop/devtools.mk \
	desktop/libs/hadoop/regenerate-thrift.sh \
	ext/thirdparty/js/manifest.json \
	Makefile.tarball

# Macro to remove things we don't want to package
define remove_devtree_exclusions
	@find $(1) \( -name '.git' -o \
		      -name '.gitignore' -o \
		      -name '.*~' -o \
		      -name '.#*' -o \
		      -name '.pylintrc' -o \
		      -name 'build' -o \
		      -name 'logs' -o \
		      -name 'tags' -o \
		      -name 'target' -o \
		      -name 'desktop.db' -o \
		      -name 'app.reg' -o \
		      -name '*.py[co]' -o \
		      -name '.*.sw?' \) -not -path '*/boto/*' -prune -exec rm -rf {} \;
endef


###################################
# Packaging for production release
###################################

# Make a tarball
.PHONY: prod
prod: $(BLD_DIR_PROD_TGZ)

$(BLD_DIR_PROD_TGZ): $(BLD_DIR_PROD)
	@tar -C $(BLD_DIR_PROD)/.. -czf $(BLD_DIR_PROD_TGZ) hue-$(DESKTOP_VERSION)
	@echo "--- Generated $(BLD_DIR_PROD_TGZ)"

.PHONY: $(BLD_DIR_PROD)
$(BLD_DIR_PROD): apps docs locales
	@echo "--- Preparing general distribution tree at $@"
	@rm -rf $@
	@mkdir -p $@
	tar -cf - $(PROD_INCLUDES) | tar -C $(BLD_DIR_PROD) -xf -

	@echo "---- Removing exclusions"
	@for i in $(PROD_EXCLUDES) ; do rm -rf $(BLD_DIR_PROD)/$$i ; done
	$(call remove_devtree_exclusions,$(BLD_DIR_PROD))

	@echo "---- Copying misc files"
	@cp $(ROOT)/dist/* $(BLD_DIR_PROD)
	@mv $(BLD_DIR_PROD)/desktop/conf{.dist,}
	cp -r $(BLD_DIR_DOC) $(BLD_DIR_PROD)/docs

	@echo "---- Stripping Makefiles"
	@$(call STRIP_DEV, $(ROOT)/Makefile, $(BLD_DIR_PROD)/Makefile)
	@$(call STRIP_DEV, $(ROOT)/Makefile.vars.priv, $(BLD_DIR_PROD)/Makefile.vars.priv)
	@$(call STRIP_DEV, $(APPS_DIR)/Makefile, $(BLD_DIR_PROD)/apps/Makefile)
	@$(call STRIP_DEV, $(DESKTOP_DIR)/Makefile, $(BLD_DIR_PROD)/desktop/Makefile)
	@echo "---- Removing build directories"
	find $(BLD_DIR_PROD) -name build -prune -exec rm -rf {} \;
	@$(MAKE) -C $(BLD_DIR_PROD) ext-clean

# END DEV ONLY >>>><|MERGE_RESOLUTION|>--- conflicted
+++ resolved
@@ -32,14 +32,10 @@
 	tools/enable-python27.sh \
 	tools/load-balancer \
 	VERSION \
-<<<<<<< HEAD
-	webpack-stats*.json
-=======
 	webpack-stats*.json \
 	package.json \
 	webpack.config*.js \
 	.babelrc
->>>>>>> c9d788b7
 
 # Check for things in BDIST_EXCLUDES in various apps
 PROD_EXCLUDES := \
