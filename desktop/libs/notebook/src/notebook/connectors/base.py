--- conflicted
+++ resolved
@@ -474,14 +474,10 @@
       return JdbcApiVertica(request.user, interpreter=interpreter,  request=request)
     else:
       from notebook.connectors.jdbc import JdbcApi
-<<<<<<< HEAD
       return JdbcApi(request.user, interpreter=interpreter, request=request)
-=======
-      return JdbcApi(request.user, interpreter=interpreter)
   elif interface == 'sqlflow':
     from notebook.connectors.sqlflow import SqlFlowApi
     return SqlFlowApi(request.user, interpreter=interpreter)
->>>>>>> 44e4238f
   elif interface == 'teradata':
     from notebook.connectors.jdbc_teradata import JdbcApiTeradata
     return JdbcApiTeradata(request.user, interpreter=interpreter)
@@ -587,13 +583,6 @@
   def get_sample_data(self, snippet, database=None, table=None, column=None, is_async=False, operation=None):
     raise NotImplementedError()
 
-  def explain(self, notebook, snippet):
-    return {
-      'status': 0,
-      'explanation': '',
-      'statement': '',
-    }
-
   def export_data_as_hdfs_file(self, snippet, target_file, overwrite):
     raise NotImplementedError()
 
