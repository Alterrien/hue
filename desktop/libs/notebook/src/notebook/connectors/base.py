--- conflicted
+++ resolved
@@ -288,13 +288,6 @@
 
     return _execute_notebook(request, notebook_data, snippet)
 
-<<<<<<< HEAD
-def get_interpreters(connector_type=None, user=None):
-  interpreters = [
-    interpreter for interpreter in get_ordered_interpreters(user) if connector_type is None or connector_type == interpreter['type']
-  ]
-  if not interpreters:
-=======
 
   def execute_and_wait(self, request, timeout_sec=30.0, sleep_interval=0.5):
       """
@@ -347,7 +340,6 @@
   ]
 
   if not interpreter:
->>>>>>> 672437f3
     if connector_type == 'hbase': # TODO move to connectors
       interpreters = [{
         'name': 'hbase',
@@ -407,73 +399,6 @@
   if snippet.get('type') == 'report':
     snippet['type'] = 'impala'
 
-<<<<<<< HEAD
-  if snippet['type'] == 'all':
-    interpreters = get_interpreters(user=request.user)
-  else:
-    interpreters = [get_interpreter(connector_type=snippet['type'], user=request.user)]
-  result = []
-
-  for interpreter in interpreters:
-    interface = interpreter['interface']
-
-    if get_cluster_config(request.user)['has_computes']:
-      compute = json.loads(request.POST.get('cluster', '""')) # Via Catalog autocomplete API or Notebook create sessions.
-      if compute == '""' or compute == 'undefined':
-        compute = None
-      if not compute and snippet.get('compute'): # Via notebook.ko.js
-        interpreter['compute'] = snippet['compute']
-
-    LOG.debug('Selected interpreter %s interface=%s compute=%s' % (
-      interpreter['type'],
-      interface,
-      interpreter.get('compute') and interpreter['compute']['name'])
-    )
-
-    if interface == 'hiveserver2':
-      from notebook.connectors.hiveserver2 import HS2Api
-      result.append(HS2Api(user=request.user, request=request, interpreter=interpreter))
-    elif interface == 'oozie':
-      result.append(OozieApi(user=request.user, request=request))
-    elif interface == 'livy':
-      from notebook.connectors.spark_shell import SparkApi
-      result.append(SparkApi(request.user))
-    elif interface == 'livy-batch':
-      from notebook.connectors.spark_batch import SparkBatchApi
-      result.append(SparkBatchApi(request.user))
-    elif interface == 'text' or interface == 'markdown':
-      from notebook.connectors.text import TextApi
-      result.append(TextApi(request.user))
-    elif interface == 'rdbms':
-      from notebook.connectors.rdbms import RdbmsApi
-      result.append(RdbmsApi(request.user, interpreter=snippet['type'], query_server=snippet.get('query_server')))
-    elif interface == 'jdbc':
-      if interpreter['options'] and interpreter['options'].get('url', '').find('teradata') >= 0:
-        from notebook.connectors.jdbc_teradata import JdbcApiTeradata
-        result.append(JdbcApiTeradata(request.user, interpreter=interpreter))
-      if interpreter['options'] and interpreter['options'].get('url', '').find('awsathena') >= 0:
-        from notebook.connectors.jdbc_athena import JdbcApiAthena
-        result.append(JdbcApiAthena(request.user, interpreter=interpreter))
-      elif interpreter['options'] and interpreter['options'].get('url', '').find('presto') >= 0:
-        from notebook.connectors.jdbc_presto import JdbcApiPresto
-        result.append(JdbcApiPresto(request.user, interpreter=interpreter))
-      elif interpreter['options'] and interpreter['options'].get('url', '').find('clickhouse') >= 0:
-        from notebook.connectors.jdbc_clickhouse import JdbcApiClickhouse
-        result.append(JdbcApiClickhouse(request.user, interpreter=interpreter))
-      elif interpreter['options'] and interpreter['options'].get('url', '').find('vertica') >= 0:
-        from notebook.connectors.jdbc_vertica import JdbcApiVertica
-        result.append(JdbcApiVertica(request.user, interpreter=interpreter, request=request))
-      else:
-        from notebook.connectors.jdbc import JdbcApi
-        result.append(JdbcApi(request.user, interpreter=interpreter, request=request))
-    elif interface == 'teradata':
-      from notebook.connectors.jdbc import JdbcApiTeradata
-      result.append(JdbcApiTeradata(request.user, interpreter=interpreter))
-    elif interface == 'athena':
-      from notebook.connectors.jdbc import JdbcApiAthena
-      result.append(JdbcApiAthena(request.user, interpreter=interpreter))
-    elif interface == 'presto':
-=======
   patch_snippet_for_connector(snippet)
 
   connector_name = snippet['type']
@@ -523,7 +448,6 @@
       from notebook.connectors.jdbc_athena import JdbcApiAthena
       return JdbcApiAthena(request.user, interpreter=interpreter)
     elif interpreter['options'] and interpreter['options'].get('url', '').find('presto') >= 0:
->>>>>>> 672437f3
       from notebook.connectors.jdbc_presto import JdbcApiPresto
       result.append(JdbcApiPresto(request.user, interpreter=interpreter, request=request))
     elif interface == 'sqlalchemy':
@@ -541,12 +465,6 @@
     elif interface == 'pig':
       result.append(OozieApi(user=request.user, request=request)) # Backward compatibility until Hue 4
     else:
-<<<<<<< HEAD
-      raise PopupException(_('Notebook connector interface not recognized: %s') % interface)
-
-  if snippet['type'] == 'all':
-    return result
-=======
       from notebook.connectors.jdbc import JdbcApi
       return JdbcApi(request.user, interpreter=interpreter)
   elif interface == 'teradata':
@@ -580,7 +498,6 @@
     return OozieApi(user=request.user, request=request) # Backward compatibility until Hue 4
   else:
     raise PopupException(_('Notebook connector interface not recognized: %s') % interface)
->>>>>>> 672437f3
 
   return result[0]
 
