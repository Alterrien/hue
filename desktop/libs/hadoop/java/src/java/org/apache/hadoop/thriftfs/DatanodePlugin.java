/**
 * Licensed to Cloudera, Inc. under one
 * or more contributor license agreements.  See the NOTICE file
 * distributed with this work for additional information
 * regarding copyright ownership.  Cloudera, Inc. licenses this file
 * to you under the Apache License, Version 2.0 (the
 * "License"); you may not use this file except in compliance
 * with the License.  You may obtain a copy of the License at
 *
 *     http://www.apache.org/licenses/LICENSE-2.0
 *
 * Unless required by applicable law or agreed to in writing, software
 * distributed under the License is distributed on an "AS IS" BASIS,
 * WITHOUT WARRANTIES OR CONDITIONS OF ANY KIND, either express or implied.
 * See the License for the specific language governing permissions and
 * limitations under the License.
 */
package org.apache.hadoop.thriftfs;

import java.io.EOFException;
import java.nio.ByteBuffer;
import java.net.InetSocketAddress;
import java.net.Socket;
import java.security.PrivilegedExceptionAction;
import java.util.zip.CRC32;

import org.apache.commons.logging.Log;
import org.apache.commons.logging.LogFactory;
import org.apache.hadoop.conf.Configurable;
import org.apache.hadoop.conf.Configuration;
import org.apache.hadoop.hdfs.DFSClient;
import org.apache.hadoop.hdfs.security.token.block.BlockTokenIdentifier;
import org.apache.hadoop.hdfs.server.datanode.DataNode;
import org.apache.hadoop.net.NetUtils;
import org.apache.hadoop.security.token.Token;
import org.apache.hadoop.thriftfs.api.Block;
import org.apache.hadoop.thriftfs.api.BlockData;
import org.apache.hadoop.thriftfs.api.Datanode;
import org.apache.hadoop.thriftfs.api.IOException;
import org.apache.hadoop.thriftfs.api.Namenode;
import org.apache.hadoop.thriftfs.api.RequestContext;
import org.apache.thrift.TException;
import org.apache.thrift.TProcessor;
import org.apache.thrift.TProcessorFactory;
import org.apache.thrift.transport.TTransport;

public class DatanodePlugin
  extends org.apache.hadoop.hdfs.server.datanode.DatanodePlugin
  implements Configurable {


  /** Name of the configuration property of the Thrift server address */
  public static final String THRIFT_ADDRESS_PROPERTY =
      "dfs.thrift.datanode.address";
  /**
   * Default address and port this server will bind to, in case nothing is found
   * in the configuration object.
   */
  public static final String DEFAULT_THRIFT_ADDRESS = "0.0.0.0:0";

  private DataNode datanode;
  private Thread registerThread;
  private volatile boolean register;

  static final Log LOG = LogFactory.getLog(DatanodePlugin.class);

  private ThriftPluginServer thriftServer;

  private Configuration conf;

  public DatanodePlugin() {
  }


  class ThriftHandler extends ThriftHandlerBase implements Datanode.Iface {

    private int bufferSize;
    private CRC32 summer;

    public ThriftHandler(ThriftServerContext context) {
      super(context);
      this.bufferSize = conf.getInt("io.file.buffer.size", 4096);
      this.summer = new CRC32();
    }

    public BlockData readBlock(RequestContext ctx, final Block block, final long offset,
        final int length) throws IOException, TException {
      LOG.debug("readBlock(" + block.blockId + "," + offset + "," + length + "): Entering");
      return assumeUserContextAndExecute(ctx, new PrivilegedExceptionAction<BlockData>() {
        public BlockData run() throws IOException {

          BlockData ret = new BlockData();
          DFSClient.BlockReader reader = null;
          try {
            Token<BlockTokenIdentifier> token = new Token<BlockTokenIdentifier>();
            token.decodeFromUrlString(block.token);
            reader = DFSClient.BlockReader.newBlockReader(getSocket(), block.path, block.blockId,
                token, block.genStamp, offset, length, bufferSize, true, serverContext
                    .getClientName());
            byte[] buf = new byte[length];
            int n = reader.read(buf, 0, length);
            if (n == -1) {
              throw new EOFException("EOF reading " + length + " bytes at offset " + offset
                  + " from " + block);
            }
            LOG.debug("readBlock(" + block.blockId + ", " + offset + ", " + length + "): Read " + n
                + " bytes");

            if (n == length) {
              // If we read exactly the same number of bytes that was asked for,
              // we can simply return the buffer directly
<<<<<<< HEAD
              ret.data = buf;
=======
              ret.data = ByteBuffer.wrap(buf);
>>>>>>> b626a2f3
            } else {
              assert n < length;
              // If we read fewer bytes than they asked for, we need to write
              // back a smaller byte array. With the appropriate thrift hook
              // we could avoid this copy, too.
<<<<<<< HEAD
              ret.data = new byte[n];
              System.arraycopy(buf, 0, ret.data, 0, n);
            }
            ret.length = n;

            summer.update(ret.data);
=======
              byte[] data = new byte[n];
              System.arraycopy(buf, 0, ret.data, 0, n);
              ret.data = ByteBuffer.wrap(data);
            }
            ret.length = n;

            summer.update(ret.data.array());
>>>>>>> b626a2f3
            ret.crc = (int) summer.getValue();
            summer.reset();
            LOG.debug("readBlock(" + block.blockId + ", " + offset + ", " + length + "): CRC32: "
                + ret.crc);
          } catch (Throwable t) {
            LOG.warn("readBlock(" + block.blockId + ", " + offset + ", " + length + "): Failed", t);
            throw ThriftUtils.toThrift(t);
          } finally {
            if (reader != null) {
              try {
                reader.close();
              } catch (Throwable t) {
                LOG.warn("readBlock(" + block.blockId + ", " + offset + ", " + length
                    + "): Cannot close block reader", t);
              }
            }
          }
          return ret;
        }
      });
    }

    private Socket getSocket() throws java.io.IOException {
      InetSocketAddress addr = datanode.getSelfAddr();
      return new Socket(addr.getAddress(), addr.getPort());
    }
  }

  public void setConf(Configuration conf) {
    this.conf = conf;
  }

  public Configuration getConf() {
    return conf;
  }


  @Override
  public void start(Object service) {
    this.datanode = (DataNode)service;
    try {
      InetSocketAddress address = NetUtils.createSocketAddr(
        conf.get(THRIFT_ADDRESS_PROPERTY, DEFAULT_THRIFT_ADDRESS));

      thriftServer = new ThriftPluginServer(
        address, new ProcessorFactory());
      thriftServer.setConf(conf);
      thriftServer.start();
    } catch (Exception e) {
      throw new RuntimeException("Could not start Thrift Datanode Plugin", e);
    }
  }

  @Override
  public void initialRegistrationComplete() {
    registerWithNameNode();
  }

  @Override
  public void reregistrationComplete() {
    registerWithNameNode();
  }

  private void registerWithNameNode() {
    register = true;
    registerThread = new Thread(new Runnable() {
        public void run() {
          Namenode.Client namenode = null;
          String name = datanode.dnRegistration.getName();
          String storageId = datanode.dnRegistration.getStorageID();

          while (register) {
            try {
              if (namenode == null) {
                namenode = ThriftUtils.createNamenodeClient(conf);
              }
              namenode.datanodeUp(name, storageId, thriftServer.getPort());
              register = false;
              LOG.info("Datanode " + name + " registered Thrift port " +
                       thriftServer.getPort());
            } catch (Throwable t) {
              LOG.info("Datanode registration failed", t);
              try {
                Thread.sleep(1000);
              } catch (InterruptedException e) {}
            }
          }
        }
      });
    registerThread.start();
  }

  @Override
  public void stop() {
    register = false;
    try {
      registerThread.join();
    } catch (Throwable t) {}

    try {
      Namenode.Client namenode = ThriftUtils.createNamenodeClient(conf);
      namenode.datanodeDown(datanode.dnRegistration.getName(),
                            datanode.dnRegistration.getStorageID(),
                            thriftServer.getPort());
    } catch (Throwable t) {}

    thriftServer.stop();
  }

  @Override
  public void close() {
    stop();
  }

  class ProcessorFactory extends TProcessorFactory {

    ProcessorFactory() {
      super(null);
    }

    @Override
    public TProcessor getProcessor(TTransport t) {
      ThriftServerContext context = new ThriftServerContext(t);

      Datanode.Iface impl =
        ThriftUtils.SecurityCheckingProxy.create(
          conf,
          new ThriftHandler(context),
          Datanode.Iface.class);
      return new Datanode.Processor(impl);
    }
  }
}<|MERGE_RESOLUTION|>--- conflicted
+++ resolved
@@ -109,24 +109,12 @@
             if (n == length) {
               // If we read exactly the same number of bytes that was asked for,
               // we can simply return the buffer directly
-<<<<<<< HEAD
-              ret.data = buf;
-=======
               ret.data = ByteBuffer.wrap(buf);
->>>>>>> b626a2f3
             } else {
               assert n < length;
               // If we read fewer bytes than they asked for, we need to write
               // back a smaller byte array. With the appropriate thrift hook
               // we could avoid this copy, too.
-<<<<<<< HEAD
-              ret.data = new byte[n];
-              System.arraycopy(buf, 0, ret.data, 0, n);
-            }
-            ret.length = n;
-
-            summer.update(ret.data);
-=======
               byte[] data = new byte[n];
               System.arraycopy(buf, 0, ret.data, 0, n);
               ret.data = ByteBuffer.wrap(data);
@@ -134,7 +122,6 @@
             ret.length = n;
 
             summer.update(ret.data.array());
->>>>>>> b626a2f3
             ret.crc = (int) summer.getValue();
             summer.reset();
             LOG.debug("readBlock(" + block.blockId + ", " + offset + ", " + length + "): CRC32: "
