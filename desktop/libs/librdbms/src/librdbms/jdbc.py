--- conflicted
+++ resolved
@@ -82,14 +82,9 @@
     try:
       self.connect()
       return True
-<<<<<<< HEAD
     except Exception, e:
       message = force_unicode(smart_str(e)).lower()
       access_denied_words = ['access denied', 'authentication failed']
-=======
-    except Exception as e:
-      message = force_unicode(smart_str(e))
->>>>>>> 672437f3
       if throw_exception:
         if any(aw in message for aw in access_denied_words):
           raise AuthenticationRequired()
