--- conflicted
+++ resolved
@@ -26,11 +26,7 @@
       <groupId>com.cloudera.hue</groupId>
       <artifactId>hue-parent</artifactId>
       <relativePath>../../../../maven/pom.xml</relativePath>
-<<<<<<< HEAD
-      <version>4.4.0-SNAPSHOT</version>
-=======
       <version>4.5.0-SNAPSHOT</version>
->>>>>>> c9d788b7
     </parent>
 
     <groupId>com.cloudera.hue</groupId>
