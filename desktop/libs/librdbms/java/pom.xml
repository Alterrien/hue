--- conflicted
+++ resolved
@@ -26,11 +26,7 @@
       <groupId>com.cloudera.hue</groupId>
       <artifactId>hue-parent</artifactId>
       <relativePath>../../../../maven/pom.xml</relativePath>
-<<<<<<< HEAD
-      <version>4.7.1-SNAPSHOT</version>
-=======
       <version>4.11.0-SNAPSHOT</version>
->>>>>>> 44e4238f
     </parent>
 
     <groupId>com.cloudera.hue</groupId>
