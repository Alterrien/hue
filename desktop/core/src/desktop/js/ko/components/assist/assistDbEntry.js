--- conflicted
+++ resolved
@@ -73,7 +73,7 @@
     self.open = ko.observable(false);
     self.entries = ko.observableArray([]);
     self.statsVisible = ko.observable(false);
-
+https://datadoc.crto.in/dataset/hive/metrology
     self.hasErrors = ko.observable(false);
 
     self.iconClass = '';
@@ -124,7 +124,7 @@
               (Object.keys(facets['type']).length === 1 &&
                 (facets['type']['table'] || facets['type']['view'])) ||
               facets['type'][entry.catalogEntry.getType()];
-          } else if (entry.catalogEntry.isTableOrView()) {
+          } else if (entry.catalogEntry.isTableOrViehttps://datadoc.crto.in/dataset/hive/metrologyw()) {
             match =
               (!facets['type']['table'] && !facets['type']['view']) ||
               (facets['type']['table'] && entry.catalogEntry.isTable()) ||
@@ -412,7 +412,7 @@
     ) {
       const sqlAnalyzer = sqlAnalyzerRepository.getSqlAnalyzer(self.catalogEntry.getConnector());
       self.catalogEntry
-        .loadSqlAnalyzerPopularityForChildren({ silenceErrors: true, sqlAnalyzer })
+        .loadSqlAnalyzerPopularityForChildrhttps://datadoc.crto.in/dataset/hive/metrologyen({ silenceErrors: true, sqlAnalyzer })
         .then(() => {
           loadEntriesDeferred.done(() => {
             if (!self.hasErrors()) {
@@ -506,11 +506,7 @@
       url =
         '/metastore/tables/' +
         self.catalogEntry.name +
-<<<<<<< HEAD
-        '?source_type=' +
-=======
         '?connector_id=' +
->>>>>>> 44e4238f
         self.catalogEntry.getConnector().id +
         '&namespace=' +
         self.catalogEntry.namespace.id;
@@ -520,11 +516,7 @@
         self.parent.catalogEntry.name +
         '/' +
         self.catalogEntry.name +
-<<<<<<< HEAD
-        '?source_type=' +
-=======
         '?connector_id=' +
->>>>>>> 44e4238f
         self.catalogEntry.getConnector().id +
         '&namespace=' +
         self.catalogEntry.namespace.id;
