#!/usr/bin/env python
# Licensed to Cloudera, Inc. under one
# or more contributor license agreements.  See the NOTICE file
# distributed with this work for additional information
# regarding copyright ownership.  Cloudera, Inc. licenses this file
# to you under the Apache License, Version 2.0 (the
# "License"); you may not use this file except in compliance
# with the License.  You may obtain a copy of the License at
#
#     http://www.apache.org/licenses/LICENSE-2.0
#
# Unless required by applicable law or agreed to in writing, software
# distributed under the License is distributed on an "AS IS" BASIS,
# WITHOUT WARRANTIES OR CONDITIONS OF ANY KIND, either express or implied.
# See the License for the specific language governing permissions and
# limitations under the License.
#
<<<<<<< HEAD
=======
import base64
>>>>>>> c9d788b7
import Queue
import logging
import socket
import threading
import time
import re
import sasl
import struct
import sys

from thrift.Thrift import TType, TApplicationException
from thrift.transport.TSocket import TSocket
from thrift.transport.TTransport import TBufferedTransport, TFramedTransport, TMemoryBuffer,\
                                        TTransportException
from thrift.protocol.TBinaryProtocol import TBinaryProtocol
from thrift.protocol.TMultiplexedProtocol import TMultiplexedProtocol

from django.conf import settings
from django.utils.translation import ugettext as _
from desktop.conf import SASL_MAX_BUFFER, CHERRYPY_SERVER_THREADS, ENABLE_SMART_THRIFT_POOL

from desktop.lib.apputil import WARN_LEVEL_CALL_DURATION_MS, INFO_LEVEL_CALL_DURATION_MS
from desktop.lib.python_util import create_synchronous_io_multiplexer
from desktop.lib.thrift_.http_client import THttpClient
from desktop.lib.thrift_.TSSLSocketWithWildcardSAN import TSSLSocketWithWildcardSAN
from desktop.lib.thrift_sasl import TSaslClientTransport
from desktop.lib.exceptions import StructuredException, StructuredThriftTransportException


LOG = logging.getLogger(__name__)


# The maximum depth that we will recurse through a "jsonable" structure
# while converting to thrift. This prevents us from infinite recursion
# in the case of circular references.
MAX_RECURSION_DEPTH = 50


class LifoQueue(Queue.Queue):
    '''
    Variant of Queue that retrieves most recently added entries first.

    This LIFO Queue is included in python2.7 (or 2.6) and later,
    but it's a simple subclass, so we "backport" it here.
    '''

    def _init(self, maxsize):
        self.queue = []
        self.maxsize = maxsize

    def _qsize(self, len=len):
        return len(self.queue)

    def _put(self, item):
        self.queue.append(item)

    def _get(self):
        return self.queue.pop()


class ConnectionConfig(object):
  """ Struct-like class encapsulating the configuration of a Thrift client. """
  def __init__(self, klass, host, port, service_name,
               use_sasl=False,
               use_ssl=False,
               kerberos_principal="thrift",
               kerberos_principal_instance=None,
               mechanism='GSSAPI',
               username='hue',
               password='hue',
               ca_certs=None,
               keyfile=None,
               certfile=None,
               validate=False,
               timeout_seconds=45,
               transport='buffered',
               multiple=False,
               transport_mode='socket',
               http_url='',
               coordinator_host=''):
    """
    @param klass The thrift client class
    @param host Host to connect to
    @param port Port to connect to
    @param service_name A human-readable name to describe the service
    @param use_sasl If true, will use KERBEROS or PLAIN over SASL to authenticate
    @param use_ssl If true, will use ca_certs, keyfile, and certfile to create TLS connection
    @param mechanism: GSSAPI or PLAIN if SASL
    @param username: username if PLAIN SASL or LDAP only
    @param password: password if PLAIN LDAP only
    @param kerberos_principal The Kerberos service name to connect to.
              NOTE: for a service like fooservice/foo.blah.com@REALM only
              specify "fooservice", NOT the full principal name.
    @param ca_certs certificate authority certificates
    @param keyfile private key file
    @param certfile certificate file
    @param validate Validate the certificate received from server
    @param timeout_seconds Timeout for thrift calls
    @param transport string representation of thrift transport to use
    @param multiple Whether Use MultiplexedProtocol
    @param transport_mode Can be socket or http
    @param Url used when using http transport mode
    @param Host for Impala coordinator to create coordinator specific pool
    """
    self.klass = klass
    self.host = host
    self.port = port
    self.service_name = service_name
    self.use_sasl = use_sasl
    self.use_ssl = use_ssl
    self.mechanism = mechanism
    self.username = username
    self.password = password
    self.kerberos_principal = kerberos_principal
    self.kerberos_principal_instance = kerberos_principal_instance
    self.ca_certs = ca_certs
    self.keyfile = keyfile
    self.certfile = certfile
    self.validate = validate
    self.timeout_seconds = timeout_seconds
    self.transport = transport
    self.multiple = multiple
    self.transport_mode = transport_mode
    self.http_url = http_url
    self.coordinator_host = coordinator_host

  def __str__(self):
    return ', '.join(map(str, [self.klass, self.host, self.port, self.service_name, self.use_sasl, self.kerberos_principal, self.kerberos_principal_instance, self.timeout_seconds,
                               self.mechanism, self.username, self.use_ssl, self.ca_certs, self.keyfile, self.certfile, self.validate, self.transport,
                               self.multiple, self.transport_mode, self.http_url, self.coordinator_host]))

  def update_coordinator_host(self, coordinator_host):
    self.coordinator_host = coordinator_host

  def get_coordinator_host(self):
    return self.coordinator_host

class ConnectionPooler(object):
  """
  Thread-safe connection pooling for thrift. (With about 3 changes,
  this could be made general).

  Each host,port pair has a connection pool set associated with it.
  Clients can get connections from this pool and then block when
  none are available.

  A connection is a 'SuperClient', which deals with timeout errors
  automatically so we don't have to worry about refreshing a stale pool.

  We could be fancier here - we could reclaim clients ourselves without
  relying on them to be returned but that would increase complexity. The
  benefit would be not having to hit the connection pool on every client call.
  """

  def __init__(self, poolsize=10):
    self.pooldict = {}
    self.poolsize = poolsize
    self.dictlock = threading.Lock()

  def create_pool_impala(self, conf):
    self.dictlock.acquire()
    try:
      if _get_pool_key(conf) not in self.pooldict:
        q = LifoQueue(self.poolsize)
        self.pooldict[_get_pool_key(conf)] = q
    finally:
      self.dictlock.release()

  def create_pool(self, conf):
    # First up, check to see if we have a pool for this endpoint
    if _get_pool_key(conf) not in self.pooldict:
      # Uh-oh, we need to initialise the queue. Take the dict lock.
      # Note that this is 'double-checked locking'.

      # The reason this pattern doesn't work in Java is that the write to the dict
      # may get issued before the construction of the Queue due to new Queue(..) not
      # being atomic. However in Python this becomes CALL_FUNCTION and STORE_FAST,
      # therefore as long as a) the function doesn't get inlined b) Python's bytecode
      # generator doesn't move the write to q before the function completes there's no
      # way for another thread to observe a partially constructed queue.

      # I haven't found a reference for the Python memory model, so I'm leaving this comment
      # here in case unladen-swallow or something breaks this assumption of correctness.

      self.dictlock.acquire()
      try:
        if _get_pool_key(conf) not in self.pooldict:
          q = LifoQueue(self.poolsize)
          for i in xrange(self.poolsize):
            client = construct_superclient(conf)
            client.CID = i
            q.put(client, False)

          # Wait until the queue has been filled with connections before adding
          # it to the pool. This is done last because any exceptions thrown
          # by the client construction could result in there being no
          # connections available in this pool. When `get_client` is called next,
          # it would skip this block because the key has a value, but then it
          # would deadlock later because there are no connections for it to
          # fetch from the pool.
          self.pooldict[_get_pool_key(conf)] = q
      finally:
        self.dictlock.release()

  def get_client(self, conf, get_client_timeout=None):
    """
    Could block while we wait for the pool to become non-empty.

    @param get_client_timeout: how long (in seconds) to wait on the pool
                               to get a client before failing
    """
    connection = None

    start_pool_get_time = time.time()
    has_waited_for = 0

    self.create_pool(conf)

    while connection is None:
      if get_client_timeout is not None:
        this_round_timeout = max(min(get_client_timeout - has_waited_for, 1), 0)
      else:
        this_round_timeout = None

      try:
        connection = self.pooldict[_get_pool_key(conf)].get(block=True, timeout=this_round_timeout)
        if connection is not None:
          duration = time.time() - start_pool_get_time
          message = "Thrift client %s got connection %s after %.2f seconds" % (self, connection.CID, duration)
          log_if_slow_call(duration=duration, message=message)
      except Queue.Empty:
        has_waited_for = time.time() - start_pool_get_time
        if get_client_timeout is not None and has_waited_for > get_client_timeout:
          raise socket.timeout(
            ("Timed out after %.2f seconds waiting to retrieve a %s client from the pool.") % (has_waited_for, conf.service_name))
        else:
          message = "Waited %d seconds for a Thrift client to %s:%d %s" % (has_waited_for, conf.host, conf.port, conf.get_coordinator_host())
          log_if_slow_call(duration=has_waited_for, message=message)

    return connection

  def return_client(self, conf, client):
    """
    Add a client back to its pool. It's an error to
    pass back a client that was not retrieved from a pool, and
    you might well get an exception for doing so.
    """
    if client.get_coordinator_host() is not None:
      conf.update_coordinator_host(client.get_coordinator_host())
      self.create_pool_impala(conf)
    if client.get_coordinator_host() is not None and client.get_coordinator_host() != conf.get_coordinator_host():
      conf.update_coordinator_host(client.get_coordinator_host())

    self.pooldict[_get_pool_key(conf)].put(client)

def _get_pool_key(conf):
  """
  Given a ConnectionConfig, return the tuple used as the key in the dictionary
  of connections by the ConnectionPooler class.
  """
  return (conf.klass, conf.host, conf.port, conf.get_coordinator_host())

def construct_superclient(conf):
  """
  Constructs a thrift client, lazily.
  """
  service, protocol, transport = connect_to_thrift(conf)
  return SuperClient(service, transport, timeout_seconds=conf.timeout_seconds)


def connect_to_thrift(conf):
  """
  Connect to a thrift endpoint as determined by the 'conf' parameter.
  Note that this does *not* open the transport.

  Returns a tuple of (service, protocol, transport)
  """
  if conf.transport_mode == 'http':
    mode = THttpClient(conf.http_url)
    mode.set_verify(conf.validate)
  else:
    if conf.use_ssl:
      mode = TSSLSocketWithWildcardSAN(conf.host, conf.port, validate=conf.validate, ca_certs=conf.ca_certs, keyfile=conf.keyfile, certfile=conf.certfile)
    else:
      mode = TSocket(conf.host, conf.port)

  if conf.timeout_seconds:
    # Thrift trivia: You can do this after the fact with
    # _grab_transport_from_wrapper(self.wrapped.transport).setTimeout(seconds*1000)
    mode.setTimeout(conf.timeout_seconds * 1000.0)

  if conf.transport_mode == 'http':
    if conf.use_sasl and conf.mechanism != 'PLAIN':
      mode.set_kerberos_auth()
    else:
      mode.set_basic_auth(conf.username, conf.password)

  if conf.transport_mode == 'socket' and conf.use_sasl:
    def sasl_factory():
      saslc = sasl.Client()
      saslc.setAttr("host", str(conf.kerberos_principal_instance))
      saslc.setAttr("service", str(conf.kerberos_principal))

      if conf.mechanism == 'PLAIN':
        saslc.setAttr("username", str(conf.username))
        saslc.setAttr("password", str(conf.password)) # Defaults to 'hue' for a non-empty string unless using LDAP
      else:
        saslc.setAttr("maxbufsize", SASL_MAX_BUFFER.get())
      saslc.init()
      return saslc
    transport = TSaslClientTransport(sasl_factory, conf.mechanism, mode)
  elif conf.transport == 'framed':
    transport = TFramedTransport(mode)
  else:
    transport = TBufferedTransport(mode)

  protocol = TBinaryProtocol(transport)
  if conf.multiple:
    protocol = TMultiplexedProtocol(protocol, conf.service_name)
  service = conf.klass(protocol)
  return service, protocol, transport


_connection_pool = ConnectionPooler(poolsize=CHERRYPY_SERVER_THREADS.get())


def get_client(klass, host, port, service_name, **kwargs):
  conf = ConnectionConfig(klass, host, port, service_name, **kwargs)
  return PooledClient(conf)

def _grab_transport_from_wrapper(outer_transport):
  if isinstance(outer_transport, TBufferedTransport):
    return outer_transport._TBufferedTransport__trans
  elif isinstance(outer_transport, TSaslClientTransport):
    return outer_transport._trans
  elif isinstance(outer_transport, TFramedTransport):
    return outer_transport._TFramedTransport__trans
  else:
    raise Exception("Unknown transport type: " + outer_transport.__class__)


class PooledClient(object):
  """
  A wrapper for a SuperClient
  """
  def __init__(self, conf):
    self.conf = conf

  def __getattr__(self, attr_name):
    if attr_name in self.__dict__:
      return self.__dict__[attr_name]

    # Fetch the thrift client from the pool
    superclient = _connection_pool.get_client(self.conf, get_client_timeout=self.conf.timeout_seconds)

    # Fetch the attribute. If it's callable, wrap it in a wrapper that re-gets
    # the client.
    try:
      attr = getattr(superclient, attr_name)

      if callable(attr):
        return self._wrap_callable(attr_name)
      else:
        return attr
    finally:
      self._return_client(superclient)

  def _wrap_callable(self, attr_name):
    # It's gonna be a thrift call. Add wrapping logic to reopen the transport,
    # and return the connection to the pool when done.
    def wrapper(*args, **kwargs):
      superclient = _connection_pool.get_client(self.conf)

      try:
        attr = getattr(superclient, attr_name)

        try:
          # Poke it to see if it's closed on the other end. This can happen if a connection
          # sits in the connection pool longer than the read timeout of the server.
          sock = self.conf.transport_mode != 'http' and _grab_transport_from_wrapper(superclient.transport).handle
          if sock and create_synchronous_io_multiplexer().read([sock]):
            # the socket is readable, meaning there is either data from a previous call
            # (i.e our protocol is out of sync), or the connection was shut down on the
            # remote side. Either way, we need to reopen the connection.
            # If the socket was closed remotely, btw, socket.read() will return
            # an empty string.  This is a fairly normal condition, btw, since
            # there are timeouts on both the server and client sides.
            superclient.transport.close()
            superclient.transport.open()

          superclient.set_timeout(self.conf.timeout_seconds)
          return attr(*args, **kwargs)
        except TApplicationException, e:
          # Unknown thrift exception... typically IO errors
          logging.info("Thrift saw an application exception: " + str(e), exc_info=False)
          raise StructuredException('THRIFTAPPLICATION', str(e), data=None, error_code=502)
        except socket.error, e:
          logging.info("Thrift saw a socket error: " + str(e), exc_info=False)
          raise StructuredException('THRIFTSOCKET', str(e), data=None, error_code=502)
        except TTransportException, e:
          err_msg = str(e)
          logging.info("Thrift saw a transport exception: " + err_msg, exc_info=False)
          if err_msg and 'generic failure: Unable to find a callback: 32775' in err_msg:
            raise StructuredException(_("Increase the sasl_max_buffer value in hue.ini"), err_msg, data=None, error_code=502)
          raise StructuredThriftTransportException(e, error_code=502)
        except Exception, e:
          # Stack tends to be only noisy here.
          logging.info("Thrift saw exception: " + str(e), exc_info=False)
          raise
      finally:
        self._return_client(superclient)
    wrapper.attr = attr_name # Save the name of the attribute as it is replaced by 'wrapper'

    return wrapper

  def _return_client(self, superclient):
    _connection_pool.return_client(self.conf, superclient)


class SuperClient(object):
  """A wrapper for a Thrift Client that causes it to automatically
  reconnect on failure.

  TODO(todd): get this into the Thrift lib
  """

  def __init__(self, wrapped_client, transport, timeout_seconds=None, coordinator_host=None):
    self.wrapped = wrapped_client
    self.transport = transport
    self.timeout_seconds = timeout_seconds
    self.coordinator_host = coordinator_host

  def get_coordinator_host(self):
    return self.coordinator_host

  def __getattr__(self, attr):
    if attr in self.__dict__:
      return self.__dict__[attr]

    res = getattr(self.wrapped, attr)
    if not hasattr(res, '__call__'):
      return res

    def wrapper(*args, **kwargs):
      tries_left = 3
      while tries_left:
        # clear exception state so our re-raise can't reraise something
        # old. This isn't strictly necessary, but feels safer.
        sys.exc_clear()
        try:
          if not self.transport.isOpen():
            self.transport.open()
          st = time.time()

          str_args = _unpack_guid_secret_in_handle(repr(args))
          logging.debug("Thrift call: %s.%s(args=%s, kwargs=%s)" % (str(self.wrapped.__class__), attr, str_args, repr(kwargs)))

          ret = res(*args, **kwargs)

          if ENABLE_SMART_THRIFT_POOL.get() and 'OpenSession' == attr and 'http_addr' in repr(ret):
            coordinator_host = re.search('http_addr\':\ \'(.*:[0-9]{2,})\', \'', repr(ret))
            self.coordinator_host = coordinator_host.group(1)

          log_msg = _unpack_guid_secret_in_handle(repr(ret))

          # Truncate log message, increase output in DEBUG mode
          log_limit = 2000 if settings.DEBUG else 1000
          log_msg = log_msg[:log_limit] + (log_msg[log_limit:] and '...')

          duration = time.time() - st

          # Log the duration at different levels, depending on how long it took.
          logmsg = "Thrift call: %s.%s(args=%s, kwargs=%s) returned in %dms: %s" % (str(self.wrapped.__class__), attr, str_args, repr(kwargs), duration * 1000, log_msg)
          log_if_slow_call(duration=duration, message=logmsg)

          return ret
        except socket.error, e:
          pass
        except TTransportException, e:
          pass
        except Exception, e:
          logging.exception("Thrift saw exception (this may be expected).")
          raise

        self.transport.close()

        if isinstance(e, socket.timeout) or 'read operation timed out' in str(e): # Can come from ssl.SSLError
          logging.warn("Not retrying thrift call %s due to socket timeout" % attr)
          raise
        else:
          tries_left -= 1
          if tries_left:
            logging.info("Thrift exception; retrying: " + str(e), exc_info=0)
            if 'generic failure: Unable to find a callback: 32775' in str(e):
              logging.warn("Increase the sasl_max_buffer value in hue.ini")
      logging.warn("Out of retries for thrift call: " + attr)
      raise
    return wrapper

  def set_timeout(self, timeout_seconds):
    if timeout_seconds != self.timeout_seconds:
      self.timeout_seconds = timeout_seconds
      # ugh, None is a valid timeout
      if self.timeout_seconds is not None:
        _grab_transport_from_wrapper(self.transport).setTimeout(self.timeout_seconds * 1000)
      else:
        _grab_transport_from_wrapper(self.transport).setTimeout(None)

def _unpack_guid_secret_in_handle(str_args):
  if 'operationHandle' in str_args or 'sessionHandle' in str_args:
    secret = re.search('secret=(\".*\"), guid', str_args) or re.search('secret=(\'.*\'), guid', str_args)
    guid = re.search('guid=(\".*\")\)\)', str_args) or re.search('guid=(\'.*\')\)\)', str_args)

    if secret and guid:
      try:
        encoded_secret = eval(secret.group(1)) # Does not take null bytes, but don't know how to fix.
        encoded_guid = eval(guid.group(1))

        str_args = str_args.replace(secret.group(1), unpack_guid(encoded_secret))
        str_args = str_args.replace(guid.group(1), unpack_guid(encoded_guid))
      except Exception, e:
        logging.warn("Unable to unpack the secret and guid in Thrift Handle: %s" % e)

  return str_args

def unpack_guid(guid):
  return "%016x:%016x" % struct.unpack(b"QQ", guid)

def unpack_guid_base64(guid):
  return "%016x:%016x" % struct.unpack(b"QQ", base64.decodestring(guid))

def simpler_string(thrift_obj):
  """
  Strips out nulls and empty arrays from the string representation.

  TODO(philip): I don't believe this appropriately recurses into
  lists.
  TODO(philip): Implement a max-string-length argument to
  truncate (with "...") long strings.
  TODO(philip): Use this in SuperClient, above.
  """
  L = []
  for key, value in thrift_obj.__dict__.iteritems():
    if value is None:
      continue
    if hasattr(value, "thrift_spec"):
      L.append("%s=%s" % (key, simpler_string(value)))
    else:
      L.append("%s=%r" % (key, value))

  return '%s(%s)' % (thrift_obj.__class__.__name__, ', '.join(L))

def from_bytes(klass, data):
  """Returns thrift object from a string, using standard binary representation."""
  obj = klass()
  b = TMemoryBuffer(data)
  p = TBinaryProtocol(b)
  obj.read(p)
  return obj

def to_bytes(obj):
  """Creates the standard binary representation of a thrift object."""
  b = TMemoryBuffer()
  p = TBinaryProtocol(b)
  obj.write(p)
  return b.getvalue()

def thrift2json(tft):
  """
  Convert a thrift structure to a JSON compatible dictionary
  by recursing over the dictionary. Will not handle cycles in
  the reference graph!

  Note also that this is not the same as the Thrift C++ and Java bindings
  for a "TJSONProtocol".  This will not survive thrift field renames.

  The set implementation will only work for primitive types.  The Thrift
  wiki suggests (http://wiki.apache.org/thrift/ThriftTypes):
      N.B.: For maximal compatibility, the key type for map should be a basic type
      rather than a struct or container type. There are some languages which do not
      support more complex key types in their native map types. In addition the
      JSON protocol only supports key types that are base types.
  I believe this ought to be true for sets, as well.
  """
  if isinstance(tft,type(None)):
    return None
  if isinstance(tft,(float,int,long,complex,basestring)):
    return tft
  if isinstance(tft,dict):
    d = {}
    for key, val in tft.iteritems():
      d[key] = thrift2json(val)
    return d
  if isinstance(tft,list):
    return [thrift2json(x) for x in tft]
  if isinstance(tft, set):
    return dict( (x, True) for x in tft )

  json = {}
  d = {}
  if hasattr(tft,"__dict__"):
    d = tft.__dict__
  else:
    if hasattr(tft,"__slots__"):
      d = tft.__slots__
    else:
      return {}
  for k in d:
    v = getattr(tft, k)
    json[k] = thrift2json(v)
  return json

def _jsonable2thrift_helper(jsonable, type_enum, spec_args, default, recursion_depth=0):
  """
  Recursive implementation method of jsonable2thrift.

  type_enum corresponds to TType.  spec_args is part of the
  thrift_spec explained in Thrift's code generator.  See
  compiler/cpp/src/generate/t_py_generator.cc .
  default is the default value.

  This method is aggressive about checking types and limits.
  It does not however warn about keys appearing in dictionaries
  that are not represented in the Thrift struct.

  Note that jsonable representations of Thrift objects
  are friendly to read, but they are not backwards-compatible,
  because they are indexed by field names, and not field ids.
  """
  if recursion_depth > MAX_RECURSION_DEPTH:
    raise Exception("Maximum recursion depth exceeded in jsonable2thrift.")

  if jsonable is None:
    return default

  def check_bits(jsonable, bits):
    """
    Helper function to check bounds.

    The Thrift IDL specifies how many bytes numbers can be, and always uses
    signed integers.  This makes sure that the Thrift struct that comes out
    conforms to that schema.
    """
    check_type(jsonable, (int, long))
    # For example, for 8 bits, this yields the range -128 to 127 (inclusive).
    min_val = -1 << (bits-1)
    max_val = (1 << (bits-1)) - 1
    assert min_val <= jsonable, "Value %d <= %d minimum value" % (jsonable, min_val)
    assert max_val >= jsonable, "Value %d >= %d maxium value" % (jsonable, max_val)

  def check_type(jsonable, expected):
    assert isinstance(jsonable, expected), "Value %s has wrong type.  Expected %s." % (repr(jsonable), repr(expected))

  if type_enum == TType.BOOL:
    check_type(jsonable, bool)
    return jsonable

  elif type_enum == TType.BYTE:
    check_bits(jsonable, 8)
    return jsonable

  elif type_enum == TType.I16:
    check_bits(jsonable, 16)
    return jsonable

  elif type_enum == TType.I32:
    check_bits(jsonable, 32)
    return jsonable

  elif type_enum == TType.I64:
    check_bits(jsonable, 64)
    return jsonable

  elif type_enum == TType.DOUBLE:
    check_type(jsonable, float)
    return jsonable

  elif type_enum == TType.STRING:
    assert isinstance(jsonable, basestring)
    return jsonable

  elif type_enum == TType.STRUCT:
    check_type(jsonable, dict)
    thrift_type, thrift_spec = spec_args
    out = thrift_type()
    # Recurse in, field-by-field
    for spec in thrift_spec:
      if spec is None:
        # thrift_spec is indexed by thrift tag id, so None shows up
        continue
      _, cur_type_enum, cur_name, cur_spec_args, cur_default = spec
      value = _jsonable2thrift_helper(jsonable.get(cur_name),
        cur_type_enum, cur_spec_args, cur_default, recursion_depth + 1)
      setattr(out, cur_name, value)
    return out

  elif type_enum == TType.MAP:
    check_type(jsonable, dict)
    key_type_enum, key_spec_args, val_type_enum, val_spec_args = spec_args
    out = dict()
    for k_jsonable, v_jsonable in jsonable.iteritems():
      k = _jsonable2thrift_helper(k_jsonable, key_type_enum, key_spec_args, None, recursion_depth + 1)
      v = _jsonable2thrift_helper(v_jsonable, val_type_enum, val_spec_args, None, recursion_depth + 1)
      out[k] = v
    return out

  elif type_enum == TType.SET:
    # JSON doesn't have native set; set is represented
    # as a map with values True.
    set_type_enum, set_spec_args = spec_args
    out = set()
    for k, v in jsonable.iteritems():
      assert v is True, "Expected set value to be True.  Got: %s" % repr(v)
      out.add(_jsonable2thrift_helper(k, set_type_enum, set_spec_args, None, recursion_depth + 1))
    return out

  elif type_enum == TType.LIST:
    check_type(jsonable, list)
    list_type_enum, list_spec_args = spec_args
    out = list()
    for x in jsonable:
      out.append(_jsonable2thrift_helper(x, list_type_enum, list_spec_args, None, recursion_depth + 1))
    return out

  else:
    raise Exception("Unrecognized type: %s.  Value was %s." % (repr(type_enum), repr(jsonable)))

def jsonable2thrift(jsonable, thrift_class):
  """
  Converts a JSON-able x that represents a thrift struct
  into the struct.  JSON-ables are dicts, lists,
  and primitives, containing the same.  Typically
  they are the result of parsing a JSON string.

  This is compatible with thrift2json.
  """
  return _jsonable2thrift_helper(
    jsonable,
    TType.STRUCT,
    (thrift_class, thrift_class.thrift_spec),
    default=None,
    recursion_depth=0
  )

def enum_as_sequence(enum):
  """
  Returns an array whose entries are the names of the
  enum's constants. We might want this to select a value
  at random, for example. Once Thrift-generated enum classes
  get better, the need for this function might go away.

  If the class has any members which don't begin with __, they
  will be returned. This is therefore perhaps a little flaky.

  Arguments:
  - `enum`: The class of a Thrift-generated enum
  """
  return filter(lambda x: not x.startswith("__")
                and  x not in ["_VALUES_TO_NAMES", "_NAMES_TO_VALUES"],dir(enum))

def fixup_enums(obj, name_class_map, suffix="AsString"):
  """
  Relying on Todd's THRIFT-546 patch, this function adds a string
  representation of an enum to an object that contains only the integer
  version. Callers must supply two arrays of the same length: the list of
  classes that the enums belongs to, and the list of names of attributes to
  lookup and translate.

  This is destructive - it uses setattr.
  """
  for n in name_class_map.keys():
    c = name_class_map[n]
    setattr(obj, n + suffix, c._VALUES_TO_NAMES[getattr(obj,n)])
  return obj

def is_thrift_struct(o):
  return hasattr(o.__class__, "thrift_spec")


# Same in resource.py for not losing the trace class
def log_if_slow_call(duration, message):
  if duration >= WARN_LEVEL_CALL_DURATION_MS / 1000:
    LOG.warn('SLOW: %.2f - %s' % (duration, message))
  elif duration >= INFO_LEVEL_CALL_DURATION_MS / 1000:
    LOG.info('SLOW: %.2f - %s' % (duration, message))
  else:
    LOG.debug(message)<|MERGE_RESOLUTION|>--- conflicted
+++ resolved
@@ -15,10 +15,7 @@
 # See the License for the specific language governing permissions and
 # limitations under the License.
 #
-<<<<<<< HEAD
-=======
 import base64
->>>>>>> c9d788b7
 import Queue
 import logging
 import socket
