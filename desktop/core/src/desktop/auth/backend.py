--- conflicted
+++ resolved
@@ -48,11 +48,7 @@
 from mozilla_django_oidc.utils import absolutify, import_from_settings
 
 from desktop import metrics
-<<<<<<< HEAD
-from desktop.conf import AUTH, LDAP, OIDC
-=======
 from desktop.conf import AUTH, LDAP, OIDC, ENABLE_ORGANIZATIONS
->>>>>>> 700265bf
 from desktop.settings import LOAD_BALANCER_COOKIE
 
 from useradmin import ldap_access
