#!/usr/bin/env python
# Licensed to Cloudera, Inc. under one
# or more contributor license agreements.  See the NOTICE file
# distributed with this work for additional information
# regarding copyright ownership.  Cloudera, Inc. licenses this file
# to you under the Apache License, Version 2.0 (the
# "License"); you may not use this file except in compliance
# with the License.  You may obtain a copy of the License at
#
#     http://www.apache.org/licenses/LICENSE-2.0
#
# Unless required by applicable law or agreed to in writing, software
# distributed under the License is distributed on an "AS IS" BASIS,
# WITHOUT WARRANTIES OR CONDITIONS OF ANY KIND, either express or implied.
# See the License for the specific language governing permissions and
# limitations under the License.
import json

from future import standard_library
standard_library.install_aliases()
try:
  import oauth2 as oauth
except:
  oauth = None

import cgi
import logging
import sys
from datetime import datetime

from axes.decorators import axes_dispatch
import django.contrib.auth.views
from django.core.exceptions import SuspiciousOperation
from django.contrib.auth import login, get_backends, authenticate
from django.contrib.sessions.models import Session
from django.http import HttpResponseRedirect
from django.urls import reverse

from hadoop.fs.exceptions import WebHdfsException
from notebook.connectors.base import get_api
from useradmin.models import get_profile, UserProfile, User, Group
from useradmin.views import ensure_home_directory, require_change_password

from desktop.auth import forms as auth_forms
from desktop.auth.backend import OIDCBackend
from desktop.auth.forms import ImpersonationAuthenticationForm, OrganizationUserCreationForm, OrganizationAuthenticationForm
<<<<<<< HEAD
from desktop.conf import OAUTH, ENABLE_ORGANIZATIONS
from desktop.conf import SESSION
=======
from desktop.conf import OAUTH, ENABLE_ORGANIZATIONS, SESSION
from desktop.lib import fsmanager
>>>>>>> 44e4238f
from desktop.lib.django_util import render, login_notrequired, JsonResponse
from desktop.lib.exceptions_renderable import PopupException
from desktop.log.access import access_log, access_warn, last_access_map
from desktop.views import samlgroup_check
from desktop.settings import LOAD_BALANCER_COOKIE


if sys.version_info[0] > 2:
  from urllib.parse import urlencode as urllib_urlencode
  from django.utils.translation import gettext as _
else:
  from urllib import urlencode as urllib_urlencode
  from django.utils.translation import ugettext as _


LOG = logging.getLogger(__name__)


def get_current_users():
  """Return dictionary of User objects and
  a dictionary of the user's IP address and last access time"""
  current_users = {}
  for session in Session.objects.all():
    try:
      uid = session.get_decoded().get(django.contrib.auth.SESSION_KEY)
    except SuspiciousOperation:
      # If secret_key changed, this resolution won't work.
      uid = None

    if uid is not None:
      try:
        userobj = User.objects.get(pk=uid)
        current_users[userobj] = last_access_map.get(userobj.username, {})
      except User.DoesNotExist:
        LOG.debug("User with id=%d does not exist" % uid)

  return current_users


def first_login_ever():
  backends = get_backends()
  for backend in backends:
    if hasattr(backend, 'is_first_login_ever') and backend.is_first_login_ever():
      return True
  return False


# We want unique method name to represent HUE-3 vs HUE-4 method call.
# This is required because of reverse('desktop.auth.views.dt_login') below which needs uniqueness to work correctly.
@login_notrequired
def dt_login_old(request, from_modal=False):
  return dt_login(request, from_modal)


@login_notrequired
@axes_dispatch
def dt_login(request, from_modal=False):
  if request.method == 'GET':
    redirect_to = request.GET.get('next', '/')
  else:
    redirect_to = request.POST.get('next', '/')
  is_first_login_ever = first_login_ever()
  backend_names = auth_forms.get_backend_names()
  is_active_directory = auth_forms.is_active_directory()
  is_ldap_option_selected = 'server' not in request.POST or request.POST.get('server') == 'LDAP' or \
      request.POST.get('server') in auth_forms.get_ldap_server_keys()

  if is_active_directory and is_ldap_option_selected:
    UserCreationForm = auth_forms.LdapUserCreationForm
    AuthenticationForm = auth_forms.LdapAuthenticationForm
  else:
    UserCreationForm = auth_forms.UserCreationForm
    if 'ImpersonationBackend' in backend_names:
      AuthenticationForm = ImpersonationAuthenticationForm
    else:
      AuthenticationForm = auth_forms.AuthenticationForm
    if ENABLE_ORGANIZATIONS.get():
      UserCreationForm = OrganizationUserCreationForm
      AuthenticationForm = OrganizationAuthenticationForm

  if request.method == 'POST':
    request.audit = {
      'operation': 'USER_LOGIN',
      'username': request.POST.get('username', request.POST.get('email'))
    }

    # For first login, need to validate user info!
    first_user_form = is_first_login_ever and UserCreationForm(data=request.POST) or None
    first_user = first_user_form and first_user_form.is_valid()

    if first_user or not is_first_login_ever:
      auth_form = AuthenticationForm(request=request, data=request.POST)

      if auth_form.is_valid():
        # Must login by using the AuthenticationForm. It provides 'backend' on the User object.
        user = auth_form.get_user()
        userprofile = get_profile(user)

        login(request, user)
        # If Test cookie exists , it should be deleted
        if request.session.test_cookie_worked():
          request.session.delete_test_cookie()
<<<<<<< HEAD
        if SESSION.STORE_USER_PASSWORD:
          request.session['password'] =request.POST.get('password')

=======
        if request.fs is None:
          request.fs = fsmanager.get_filesystem(request.fs_ref)
>>>>>>> 44e4238f
        try:
          ensure_home_directory(request.fs, user)
        except (IOError, WebHdfsException) as e:
          LOG.error('Could not create home directory at login for %s.' % user, exc_info=e)

        if require_change_password(userprofile):
          return HttpResponseRedirect('/hue' + reverse('useradmin:useradmin.views.edit_user', kwargs={'username': user.username}))

        userprofile.first_login = False
        userprofile.last_activity = datetime.now()
        if userprofile.creation_method == UserProfile.CreationMethod.EXTERNAL: # This is to fix a bug in Hue 4.3
          userprofile.creation_method = UserProfile.CreationMethod.EXTERNAL.name
        userprofile.update_data({'auth_backend': user.backend})
        userprofile.save()

        msg = 'Successful login for user: %s' % user.username
        request.audit['operationText'] = msg
        access_warn(request, msg)
        if from_modal or request.GET.get('fromModal', 'false') == 'true':
          return JsonResponse({'auth': True})
        else:
          return HttpResponseRedirect(redirect_to)
      else:
        request.audit['allowed'] = False
        msg = 'Failed login for user: %s' % request.POST.get('username', request.POST.get('email'))
        request.audit['operationText'] = msg
        access_warn(request, msg)
        if from_modal or request.GET.get('fromModal', 'false') == 'true':
          return JsonResponse({'auth': False})
  else:
    first_user_form = None
    auth_form = AuthenticationForm()
    # SAML/OIDC user is already authenticated in djangosaml2.views.login
    if hasattr(request, 'fs') and (
        'KnoxSpnegoDjangoBackend' in backend_names or 'SpnegoDjangoBackend' in backend_names or 'OIDCBackend' in backend_names or
        'SAML2Backend' in backend_names
      ) and request.user.is_authenticated:
      if request.fs is None:
        request.fs = fsmanager.get_filesystem(request.fs_ref)
      try:
        ensure_home_directory(request.fs, request.user)
      except (IOError, WebHdfsException) as e:
        LOG.error('Could not create home directory for %s user %s.' % ('OIDC' if 'OIDCBackend' in backend_names else 'SAML', request.user))
    if request.user.is_authenticated and not from_modal:
      return HttpResponseRedirect(redirect_to)

  if is_active_directory and not is_ldap_option_selected and \
      request.method == 'POST' and request.user.username != request.POST.get('username'):
    # local user login failed, give the right auth_form with 'server' field
    auth_form = auth_forms.LdapAuthenticationForm()
  
  if not from_modal and SESSION.ENABLE_TEST_COOKIE.get() :
    request.session.set_test_cookie()

  if 'SAML2Backend' in backend_names:
    request.session['samlgroup_permitted_flag'] = samlgroup_check(request)

  renderable_path = 'login.mako'
  if from_modal:
    renderable_path = 'login_modal.mako'

  response = render(renderable_path, request, {
    'action': reverse('desktop_auth_views_dt_login'),
    'form': first_user_form or auth_form,
    'next': redirect_to,
    'first_login_ever': is_first_login_ever,
    'login_errors': request.method == 'POST',
    'backend_names': backend_names,
    'active_directory': is_active_directory,
    'user': request.user
  })

  if not request.user.is_authenticated:
    response.delete_cookie(LOAD_BALANCER_COOKIE) # Note: might be re-balanced to another Hue on login.

  return response


def dt_logout(request, next_page=None):
  """Log out the user"""
  username = request.user.get_username()
  request.audit = {
    'username': username,
    'operation': 'USER_LOGOUT',
    'operationText': 'Logged out user: %s' % username
  }

  # Close Impala session on logout
  session_app = "impala"
  if request.user.has_hue_permission(action='access', app=session_app):
    session = {"type": session_app, "sourceMethod": " dt_logout"}
    try:
      get_api(request, session).close_session(session)
    except PopupException as e:
      LOG.warning("Error closing %s session: %s" % (session_app, e.message.encode('utf-8')))
    except Exception as e:
      LOG.warning("Error closing %s session: %s" % (session_app, e))

  backends = get_backends()
  if backends:
    for backend in backends:
      if hasattr(backend, 'logout'):
        try:
          response = backend.logout(request, next_page)
          if response:
            return response
        except Exception as e:
          LOG.warning('Potential error on logout for user: %s with exception: %s' % (username, e))

  if len([backend for backend in backends if hasattr(backend, 'logout')]) == len(backends):
    LOG.warning("Failed to log out from all backends for user: %s" % (username))

  response = django.contrib.auth.views.LogoutView.as_view(next_page=next_page)(request)
  response.delete_cookie(LOAD_BALANCER_COOKIE)
  return response


def profile(request):
  """
  Dumps JSON for user-profile information.
  """
  return render(None, request, _profile_dict(request.user))

def _profile_dict(user):
  return dict(
    username=user.username,
    first_name=user.first_name,
    last_name=user.last_name,
    last_login=str(user.last_login), # datetime object needs to be converted
    email=user.email
  )


# OAuth is based on Twitter as example.

@login_notrequired
def oauth_login(request):
  assert oauth is not None

  consumer = oauth.Consumer(OAUTH.CONSUMER_KEY.get(), OAUTH.CONSUMER_SECRET.get())
  client = oauth.Client(consumer)
  resp, content = client.request(
      OAUTH.REQUEST_TOKEN_URL.get(), "POST", body=urllib_urlencode({
      'oauth_callback': 'http://' + request.get_host() + '/login/oauth_authenticated/'
  }))

  if resp['status'] != '200':
    raise Exception(_("Invalid response from OAuth provider: %s") % resp)

  request.session['request_token'] = dict(cgi.parse_qsl(content))

  url = "%s?oauth_token=%s" % (OAUTH.AUTHENTICATE_URL.get(), request.session['request_token']['oauth_token'])

  return HttpResponseRedirect(url)


@login_notrequired
def oauth_authenticated(request):
  consumer = oauth.Consumer(OAUTH.CONSUMER_KEY.get(), OAUTH.CONSUMER_SECRET.get())
  token = oauth.Token(request.session['request_token']['oauth_token'], request.session['request_token']['oauth_token_secret'])
  client = oauth.Client(consumer, token)

  resp, content = client.request(OAUTH.ACCESS_TOKEN_URL.get(), "GET")
  if resp['status'] != '200':
    raise Exception(_("Invalid response from OAuth provider: %s") % resp)

  access_token = dict(cgi.parse_qsl(content))

  user = authenticate(access_token=access_token)
  login(request, user)

  redirect_to = request.GET.get('next', '/')
  return HttpResponseRedirect(redirect_to)


@login_notrequired
def oidc_failed(request):
  if request.user.is_authenticated:
    return HttpResponseRedirect('/')
  access_warn(request, "401 Unauthorized by oidc")
  return render("oidc_failed.mako", request, dict(uri=request.build_absolute_uri()), status=401)<|MERGE_RESOLUTION|>--- conflicted
+++ resolved
@@ -44,13 +44,8 @@
 from desktop.auth import forms as auth_forms
 from desktop.auth.backend import OIDCBackend
 from desktop.auth.forms import ImpersonationAuthenticationForm, OrganizationUserCreationForm, OrganizationAuthenticationForm
-<<<<<<< HEAD
-from desktop.conf import OAUTH, ENABLE_ORGANIZATIONS
-from desktop.conf import SESSION
-=======
 from desktop.conf import OAUTH, ENABLE_ORGANIZATIONS, SESSION
 from desktop.lib import fsmanager
->>>>>>> 44e4238f
 from desktop.lib.django_util import render, login_notrequired, JsonResponse
 from desktop.lib.exceptions_renderable import PopupException
 from desktop.log.access import access_log, access_warn, last_access_map
@@ -153,14 +148,11 @@
         # If Test cookie exists , it should be deleted
         if request.session.test_cookie_worked():
           request.session.delete_test_cookie()
-<<<<<<< HEAD
         if SESSION.STORE_USER_PASSWORD:
           request.session['password'] =request.POST.get('password')
 
-=======
         if request.fs is None:
           request.fs = fsmanager.get_filesystem(request.fs_ref)
->>>>>>> 44e4238f
         try:
           ensure_home_directory(request.fs, user)
         except (IOError, WebHdfsException) as e:
@@ -211,7 +203,7 @@
       request.method == 'POST' and request.user.username != request.POST.get('username'):
     # local user login failed, give the right auth_form with 'server' field
     auth_form = auth_forms.LdapAuthenticationForm()
-  
+
   if not from_modal and SESSION.ENABLE_TEST_COOKIE.get() :
     request.session.set_test_cookie()
 
