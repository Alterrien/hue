#!/usr/bin/env python
## -*- coding: utf-8 -*-
# Licensed to Cloudera, Inc. under one
# or more contributor license agreements.  See the NOTICE file
# distributed with this work for additional information
# regarding copyright ownership.  Cloudera, Inc. licenses this file
# to you under the Apache License, Version 2.0 (the
# "License"); you may not use this file except in compliance
# with the License.  You may obtain a copy of the License at
#
#     http://www.apache.org/licenses/LICENSE-2.0
#
# Unless required by applicable law or agreed to in writing, software
# distributed under the License is distributed on an "AS IS" BASIS,
# WITHOUT WARRANTIES OR CONDITIONS OF ANY KIND, either express or implied.
# See the License for the specific language governing permissions and
# limitations under the License.

import datetime
import glob
import logging
import os
import socket
import stat
import sys

from collections import OrderedDict

from django.db import connection
from django.utils.translation import ugettext_lazy as _

from metadata.metadata_sites import get_navigator_audit_log_dir, get_navigator_audit_max_file_size

from desktop import appmanager
from desktop.redaction.engine import parse_redaction_policy_from_file
from desktop.lib.conf import Config, ConfigSection, UnspecifiedConfigSection, coerce_bool, coerce_csv, coerce_json_dict, \
    validate_path, list_of_compiled_res, coerce_str_lowercase, coerce_password_from_script, coerce_string
from desktop.lib.i18n import force_unicode
from desktop.lib.paths import get_desktop_root, get_run_root

if sys.version_info[0] > 2:
  from builtins import str as new_str
else:
  new_str = unicode


LOG = logging.getLogger(__name__)


def is_oozie_enabled():
  """Oozie needs to be available as it is the backend."""
  return len([app for app in appmanager.DESKTOP_MODULES if app.name == 'oozie']) > 0

def coerce_database(database):
  if database == 'mysql':
    return 'django.db.backends.mysql'
  elif database == 'postgres' or database == 'postgresql_psycopg2':
    return 'django.db.backends.postgresql_psycopg2'
  elif database == 'oracle':
    return 'django.db.backends.oracle'
  elif database in ('sqlite', 'sqlite3'):
    return 'django.db.backends.sqlite3'
  else:
    return str(database)


def coerce_port(port):
  try:
    port = int(port)
    if port == 0:
      port = ''
  except ValueError:
    port = ''
  return port


def coerce_file(path):
  if path and not os.path.isfile(path):
    raise Exception('File %s does not exist.' % path)
  return path


def coerce_timedelta(value):
  return datetime.timedelta(seconds=int(value))

def get_dn(fqdn=None):
  """This function returns fqdn(if possible)"""
  val = []
  LOG = logging.getLogger(__name__)
  try:
    if fqdn is None:
      fqdn = socket.getfqdn()

    if '.' in fqdn:
      tups = fqdn.split('.')
      if len(tups) > 2:
        val.append(".%s" % ('.'.join(tups[-2:])))
      else:
        LOG.warning("allowed_hosts value to '*'. It is a security risk")
        val.append('*')
    else:
      LOG.warning("allowed_hosts value to '*'. It is a security risk")
      val.append('*')
  except:
    LOG.warning("allowed_hosts value to '*'. It is a security risk")
    val.append('*')
  return val

def coerce_positive_integer(integer):
  integer = int(integer)

  if integer <= 0:
    raise Exception('integer is not positive')

  return integer

def is_lb_enabled():
  """Check for Hue Load Balancer is available"""
  return bool(HUE_LOAD_BALANCER.get())

def coerce_zero_or_positive_integer(integer):
  integer = int(integer)

  if integer < 0:
    raise Exception('integer is negative')

  return integer

def is_https_enabled():
  """Hue is configured for HTTPS."""
  return bool(SSL_CERTIFICATE.get() and SSL_PRIVATE_KEY.get())

USE_CHERRYPY_SERVER = Config(
  key="use_cherrypy_server",
  help=_("If set to true, CherryPy will be used. Otherwise, Gunicorn will be used as the webserver."),
  type=coerce_bool,
  default=True)

GUNICORN_WORKER_CLASS = Config(
  key="gunicorn_work_class",
  help=_("Gunicorn work class: gevent or evenlet, gthread or sync."),
  type=str,
  default="eventlet")

GUNICORN_NUMBER_OF_WORKERS = Config(
  key="gunicorn_number_of_workers",
  help=_("The number of Gunicorn worker processes. If not specified, it uses: (number of CPU * 2) + 1."),
  type=int,
  default=None)

HTTP_HOST = Config(
  key="http_host",
  help=_("HTTP host to bind to."),
  type=str,
  default="0.0.0.0")

HTTP_PORT = Config(
  key="http_port",
  help=_("HTTP port to bind to."),
  type=int,
  default=8888)

HTTP_ALLOWED_METHODS = Config(
  key="http_allowed_methods",
  help=_("HTTP methods the server will be allowed to service."),
  type=coerce_csv,
  private=True,
  default=['OPTIONS', 'GET', 'HEAD', 'POST', 'PUT', 'DELETE', 'CONNECT'])

HUE_LOAD_BALANCER = Config(
  key="hue_load_balancer",
  help=_("A comma-separated list of available Hue load balancers."),
  type=coerce_csv,
  default=[]
)

X_FRAME_OPTIONS = Config(
  key="http_x_frame_options",
  help=_("X-Frame-Options HTTP header value."),
  type=str,
  default="SAMEORIGIN")

SSL_CERTIFICATE = Config(
  key="ssl_certificate",
  help=_("Filename of SSL Certificate"),
  type=coerce_file,
  default=None)

SSL_PRIVATE_KEY = Config(
  key="ssl_private_key",
  help=_("Filename of SSL RSA Private Key"),
  type=coerce_file,
  default=None)

SSL_CERTIFICATE_CHAIN = Config(
  key="ssl_certificate_chain",
  help=_("Filename of SSL Certificate Chain"),
  type=coerce_file,
  default=None)

SSL_CIPHER_LIST = Config(
  key="ssl_cipher_list",
  help=_("List of allowed and disallowed ciphers"),

  # From https://wiki.mozilla.org/Security/Server_Side_TLS v3.7 default
  # recommendation, which should be compatible with Firefox 1, Chrome 1, IE 7,
  # Opera 5 and Safari 1.
  default=':'.join([
    'ECDHE-RSA-AES128-GCM-SHA256',
    'ECDHE-ECDSA-AES128-GCM-SHA256',
    'ECDHE-RSA-AES256-GCM-SHA384',
    'ECDHE-ECDSA-AES256-GCM-SHA384',
    'DHE-RSA-AES128-GCM-SHA256',
    'DHE-DSS-AES128-GCM-SHA256',
    'kEDH+AESGCM',
    'ECDHE-RSA-AES128-SHA256',
    'ECDHE-ECDSA-AES128-SHA256',
    'ECDHE-RSA-AES128-SHA',
    'ECDHE-ECDSA-AES128-SHA',
    'ECDHE-RSA-AES256-SHA384',
    'ECDHE-ECDSA-AES256-SHA384',
    'ECDHE-RSA-AES256-SHA',
    'ECDHE-ECDSA-AES256-SHA',
    'DHE-RSA-AES128-SHA256',
    'DHE-RSA-AES128-SHA',
    'DHE-DSS-AES128-SHA256',
    'DHE-RSA-AES256-SHA256',
    'DHE-DSS-AES256-SHA',
    'DHE-RSA-AES256-SHA',
    'AES128-GCM-SHA256',
    'AES256-GCM-SHA384',
    'AES128-SHA256',
    'AES256-SHA256',
    'AES128-SHA',
    'AES256-SHA',
    'AES',
    'CAMELLIA',
    'DES-CBC3-SHA',
    '!aNULL',
    '!eNULL',
    '!EXPORT',
    '!DES',
    '!RC4',
    '!MD5',
    '!PSK',
    '!aECDH',
    '!EDH-DSS-DES-CBC3-SHA',
    '!EDH-RSA-DES-CBC3-SHA',
    '!KRB5-DES-CBC3-SHA',
  ]))

def has_ssl_no_renegotiation():
  return sys.version_info[:2] >= (3, 7)

SSL_NO_RENEGOTIATION = Config(
  key="ssl_no_renegotiation",
  type=coerce_bool,
  default=has_ssl_no_renegotiation(),
  help=_(
    "Disable all renegotiation in TLSv1.2 and earlier. Do not send HelloRequest messages, and ignore renegotiation requests"
    " via ClientHello. This option is only available with OpenSSL 1.1.0h and later and python 3.7")
  )

SSL_PASSWORD = Config(
  key="ssl_password",
  help=_("SSL password of the certificate"),
  default=None)

SSL_PASSWORD_SCRIPT = Config(
  key="ssl_password_script",
  help=_("Execute this script to produce the SSL password. This will be used when `ssl_password` is not set."),
  type=coerce_password_from_script,
  default=None)

SSL_CACERTS = Config(
  key="ssl_cacerts",
  help=_('Path to default Certificate Authority certificates.'),
  type=str,
  default='')

SSL_VALIDATE = Config(
  key="ssl_validate",
  help=_('Choose whether Hue should validate certificates received from the server.'),
  type=coerce_bool,
  default=True)

SECURE_HSTS_SECONDS = Config(
  key="secure_hsts_seconds",
  help=_('Strict-Transport-Security: max-age=31536000 This is a HTTP response header, Once a supported browser receives this header that browser will prevent any communications from being sent over HTTP to the specified domain and will instead send all communications over HTTPS.'),
  type=int,
  default=31536000)

SECURE_HSTS_INCLUDE_SUBDOMAINS = Config(
  key="secure_hsts_include_subdomains",
  help=_('Strict-Transport-Security: This is a HTTP response header, Once a supported browser receives this header that browser will prevent any communications from being sent over HTTP to the specified domain and will instead send all communications over HTTPS.'),
  type=coerce_bool,
  default=True)

SECURE_CONTENT_TYPE_NOSNIFF = Config(
  key="secure_content_type_nosniff",
  help=_('X-Content-Type-Options: nosniff This is a HTTP response header feature that helps prevent attacks based on MIME-type confusion.'),
  type=coerce_bool,
  default=True)

SECURE_BROWSER_XSS_FILTER = Config(
  key="secure_browser_xss_filter",
  help=_('X-Xss-Protection: \"1; mode=block\" This is a HTTP response header feature to force XSS protection.'),
  type=coerce_bool,
  default=True)

SECURE_CONTENT_SECURITY_POLICY = Config(
  key="secure_content_security_policy",
  help=_('X-Content-Type-Options: nosniff This is a HTTP response header feature that helps prevent attacks based on MIME-type confusion.'),
  type=str,
  default="script-src 'self' 'unsafe-inline' 'unsafe-eval' *.google-analytics.com *.doubleclick.net data:;"+
          "img-src 'self' *.google-analytics.com *.doubleclick.net http://*.tile.osm.org *.tile.osm.org *.gstatic.com data:;"+
          "style-src 'self' 'unsafe-inline' fonts.googleapis.com;"+
          "connect-src 'self';"+
          "frame-src *;"+
          "child-src 'self' data: *.vimeo.com;"+
          "object-src 'none'")

SECURE_SSL_REDIRECT = Config(
  key="secure_ssl_redirect",
  help=_('If all non-SSL requests should be permanently redirected to SSL.'),
  type=coerce_bool,
  dynamic_default=is_https_enabled)

SECURE_SSL_HOST = Config(
  key="secure_redirect_host",
  help=_('If all non-SSL requests should be permanently redirected to this SSL host.'),
  type=str,
  default="0.0.0.0")

SECURE_REDIRECT_EXEMPT = Config(
  key="secure_redirect_exempt",
  help=_('Comma separated list of strings representing the host/domain names that the Hue server can not serve https.'),
  type=coerce_csv,
  default=[])

# Deprecated by AUTH_PASSWORD
LDAP_PASSWORD = Config(
  key="ldap_password",
  help=_("LDAP password of the hue user used for LDAP authentications. For example for LDAP Authentication with HiveServer2/Impala."),
  private=True,
  default=None)

# Deprecated by AUTH_PASSWORD_SCRIPT
LDAP_PASSWORD_SCRIPT = Config(
  key="ldap_password_script",
  help=_("Execute this script to produce the LDAP password. This will be used when `ldap_password` is not set."),
  private=True,
  type=coerce_password_from_script,
  default=None)

# Deprecated by by AUTH_USERNAME
LDAP_USERNAME = Config(
  key="ldap_username",
  help=_("LDAP username of the hue user used for LDAP authentications. For example for LDAP Authentication with HiveServer2/Impala."),
  private=True,
  default="hue")

def get_auth_username():
  """Backward compatibility"""
  return LDAP_USERNAME.get()

AUTH_USERNAME = Config(
  key="auth_username",
  help=_("Auth username of the hue user used for authentications. For example for LDAP Authentication with HiveServer2/Impala."),
  dynamic_default=get_auth_username)

def get_auth_password():
  """Get from script or backward compatibility"""

  password = os.environ.get('HUE_AUTH_PASSWORD')
  if password is not None:
    return password

  password = AUTH_PASSWORD_SCRIPT.get()
  if password:
    return password

  password = os.environ.get('HUE_LDAP_PASSWORD')
  if password is not None:
    return password

  password = LDAP_PASSWORD.get() # 2 levels for backward compatibility
  if password:
    return password

  return LDAP_PASSWORD_SCRIPT.get()

AUTH_PASSWORD = Config(
  key="auth_password",
  help=_("LDAP/PAM/.. password of the hue user used for authentications. Inactive if empty. For example for LDAP Authentication with HiveServer2/Impala."),
  private=True,
  dynamic_default=get_auth_password)

AUTH_PASSWORD_SCRIPT = Config(
  key="auth_password_script",
  help=_("Execute this script to produce the auth password. This will be used when `auth_password` is not set."),
  private=True,
  type=coerce_password_from_script,
  default=None)

ENABLE_SERVER = Config(
  key="enable_server",
  help=_("If set to false, runcpserver will not actually start the web server.  Used if Apache is being used as a WSGI container."),
  type=coerce_bool,
  default=True)

CHERRYPY_SERVER_THREADS = Config(
  key="cherrypy_server_threads",
  help=_("Number of threads used by the CherryPy web server."),
  type=int,
  default=50)

SECRET_KEY = Config(
  key="secret_key",
  help=_("Used in hashing algorithms for sessions."),
  default="")

SECRET_KEY_SCRIPT = Config(
  key="secret_key_script",
  help=_("Execute this script to produce the Django secret key. This will be used when `secret_key` is not set."),
  type=coerce_password_from_script,
  private=True,
  default="")

USER_ACCESS_HISTORY_SIZE = Config(
  key="user_access_history_size",
  help=_("Number of user access to remember per view per user."),
  type=int,
  default=10)

COLLECT_USAGE = Config(
  key="collect_usage",
  help=_("Help improve Hue with anonymous usage analytics."
         "Use Google Analytics to see how many times an application or specific section of an application is used, nothing more."),
  type=coerce_bool,
  default=True)

REST_RESPONSE_SIZE = Config(
  key="rest_response_size",
  help=_("Number of characters the rest api reponse calls to dump to the logs when debug is enabled.  Enter -1 for entire response."),
  type=int,
  default=2000)

LEAFLET_TILE_LAYER = Config(
  key="leaflet_tile_layer",
  help=_("Tile layer server URL for the Leaflet map charts. Read more on http://leafletjs.com/reference.html#tilelayer. Make sure you add the tile domain to the img-src section of the 'secure_content_security_policy' configuration parameter as well."),
  type=str,
  default="http://{s}.tile.osm.org/{z}/{x}/{y}.png")

LEAFLET_TILE_LAYER_ATTRIBUTION = Config(
  key="leaflet_tile_layer_attribution",
  help=_("The copyright message for the specified Leaflet maps Tile Layer"),
  default='&copy; <a href="http://osm.org/copyright">OpenStreetMap</a> contributors')

LEAFLET_MAP_OPTIONS = Config(
  key="leaflet_map_options",
  help=_("All the map options, accordingly to http://leafletjs.com/reference-0.7.7.html#map-options. To change CRS, just use the name, ie. 'EPSG4326'"),
  type=coerce_json_dict,
  default="{}")

LEAFLET_TILE_LAYER_OPTIONS = Config(
  key="leaflet_tile_layer_options",
  help=_("All the tile layer options, accordingly to http://leafletjs.com/reference-0.7.7.html#tilelayer"),
  type=coerce_json_dict,
  default="{}")

POLL_ENABLED = Config(
  key="poll_enabled",
  help=_("Use poll(2) in Hue thrift pool."),
  type=coerce_bool,
  private=True,
  default=True)

MIDDLEWARE = Config(
  key="middleware",
  help=_("Comma-separated list of Django middleware classes to use. " +
         "See https://docs.djangoproject.com/en/1.4/ref/middleware/ for " +
         "more details on middlewares in Django."),
  type=coerce_csv,
  default=[])

REDIRECT_WHITELIST = Config(
  key="redirect_whitelist",
  help=_("Comma-separated list of regular expressions, which match the redirect URL."
         "For example, to restrict to your local domain and FQDN, the following value can be used:"
         "  ^\/.*$,^http:\/\/www.mydomain.com\/.*$"),
  type=list_of_compiled_res(skip_empty=True),
  default='^(\/[a-zA-Z0-9]+.*|\/)$')

USE_X_FORWARDED_HOST = Config(
  key="use_x_forwarded_host",
  help=_("Enable X-Forwarded-Host header if the load balancer requires it."),
  type=coerce_bool,
  dynamic_default=is_lb_enabled)

SECURE_PROXY_SSL_HEADER = Config(
  key="secure_proxy_ssl_header",
  help=_("Support for HTTPS termination at the load-balancer level with SECURE_PROXY_SSL_HEADER."),
  type=coerce_bool,
  default=False)

APP_BLACKLIST = Config(
  key='app_blacklist',
  default='',
  type=coerce_csv,
  help=_('Comma separated list of apps to not load at server startup.')
)

CLUSTER_ID = Config(
  key="cluster_id",
  help=_("Id of the cluster where Hue is located."),
  private=False,
  default='default')

DEMO_ENABLED = Config( # Internal and Temporary
  key="demo_enabled",
  help=_("To set to true in combination when using Hue demo backend."),
  type=coerce_bool,
  private=True,
  default=False)

LOG_REDACTION_FILE = Config(
  key="log_redaction_file",
  help=_("Use this file to parse and redact log message."),
  type=parse_redaction_policy_from_file,
  default=None)

ALLOWED_HOSTS = Config(
  key='allowed_hosts',
  # dynamic_default=get_dn, # Currently off as pretty disruptive
  default=['*'],
  type=coerce_csv,
  help=_('Comma separated list of strings representing the host/domain names that the Hue server can serve.')
)

REST_CONN_TIMEOUT = Config(
  key='rest_conn_timeout',
  default=120,
  type=int,
  help=_('Timeout in seconds for REST calls.'))

VCS = UnspecifiedConfigSection(
  "vcs",
  help="One entry for each Version Control",
  each=ConfigSection(
    help="""Configuration options for source version control used to list and
            save files from the editor. Example: Git, SVN""",
    members=dict(
      REMOTE_URL = Config(
        key="remote_url",
        help=_("Base URL to Interface Remote Server"),
        default='https://github.com/cloudera/hue/tree/master',
        type=coerce_string,
      ),
      API_URL = Config(
        key="api_url",
        help=_("Base URL to Interface API"),
        default='https://api.github.com',
        type=coerce_string,
      ),
      CLIENT_ID = Config(
        key="client_id",
        help=_("The Client ID of the Interface application."),
        type=coerce_string,
        default=""
      ),
      CLIENT_SECRET = Config(
        key="client_secret",
        help=_("The Client Secret of the Interface application."),
        type=coerce_string,
        default=""
      )
    )
  )
)


def default_secure_cookie():
  """Enable secure cookies if HTTPS is enabled."""
  return is_https_enabled()

def default_ssl_cacerts():
  """Path to default Certificate Authority certificates"""
  return SSL_CACERTS.get()

def default_ssl_validate():
  """Choose whether Hue should validate certificates received from the server."""
  return SSL_VALIDATE.get()

#
# Email (SMTP) settings
#
_default_from_email = None
def default_from_email():
  """Email for hue@<host-fqdn>"""
  global _default_from_email
  if _default_from_email is None:
    try:
      fqdn = socket.getfqdn()
    except IOError:
      fqdn = 'localhost'
    _default_from_email = "hue@" + fqdn
  return _default_from_email


def default_database_options():
  """Database type dependent options"""
  if DATABASE.ENGINE.get().endswith('oracle'):
    return {'threaded': True}
  elif DATABASE.ENGINE.get().endswith('sqlite3'):
    return {'timeout': 30}
  else:
    return {}

def get_deprecated_login_lock_out_by_combination_browser_user_agent():
  """Return value of deprecated LOGIN_LOCK_OUT_BY_COMBINATION_BROWSER_USER_AGENT_AND_IP config"""
  return AUTH.LOGIN_LOCK_OUT_BY_COMBINATION_BROWSER_USER_AGENT_AND_IP.get()


SMTP = ConfigSection(
  key='smtp',
  help=_('Configuration options for connecting to an external SMTP server.'),
  members=dict(
    HOST = Config(
      key="host",
      help=_("The SMTP server for email notification delivery."),
      type=str,
      default="localhost"
    ),
    PORT = Config(
      key="port",
      help=_("The SMTP server port."),
      type=int,
      default=25
    ),
    USER = Config(
      key="user",
      help=_("The username for the SMTP host."),
      type=str,
      default=""
    ),
    PASSWORD = Config(
      key="password",
      help=_("The password for the SMTP user."),
      type=str,
      private=True,
      default="",
    ),
    PASSWORD_SCRIPT = Config(
      key="password_script",
      help=_("Execute this script to produce the SMTP user password. This will be used when the SMTP `password` is not set."),
      type=coerce_password_from_script,
      private=True,
      default="",
    ),
    USE_TLS = Config(
      key="tls",
      help=_("Whether to use a TLS (secure) connection when talking to the SMTP server."),
      type=coerce_bool,
      default=False
    ),
    DEFAULT_FROM= Config(
      key="default_from_email",
      help=_("Default email address to use for various automated notifications from Hue."),
      type=str,
      dynamic_default=default_from_email
    ),
  )
)

METRICS = ConfigSection(
  key='metrics',
  help=_("""Configuration options for metrics"""),
  members=dict(
    ENABLE_WEB_METRICS=Config(
      key='enable_web_metrics',
      help=_('Enable metrics URL "desktop/metrics"'),
      default=True,
      type=coerce_bool),
    LOCATION=Config(
      key='location',
      help=_('If specified, Hue will write metrics to this file'),
      type=str),
    COLLECTION_INTERVAL=Config(
      key='collection_interval',
      help=_('Time in milliseconds on how frequently to collect metrics'),
      type=coerce_positive_integer,
      default=30000),
  )
)


ANALYTICS = ConfigSection(
  key='analytics',
  help=_("""Configuration options for analytics user usage for admins"""),
  members=dict(
    IS_ENABLED=Config(
      key='is_enabled',
      help=_('Enable analytics page'),
      default=False,
      type=coerce_bool),
  )
)


DATABASE = ConfigSection(
  key='database',
  help=_("""Configuration options for specifying the Desktop Database.
          For more info, see http://docs.djangoproject.com/en/1.4/ref/settings/#database-engine"""),
  members=dict(
    ENGINE=Config(
      key='engine',
      help=_('Database engine, such as postgresql_psycopg2, mysql, or sqlite3.'),
      type=coerce_database,
      default='django.db.backends.sqlite3',
    ),
    NAME=Config(
      key='name',
      help=_('Database name, or path to DB if using sqlite3.'),
      type=str,
      default=get_desktop_root('desktop.db'),
    ),
    USER=Config(
      key='user',
      help=_('Database username.'),
      type=str,
      default='',
    ),
    SCHEMA=Config(
      key='schema',
      help=_('Database schema, to be used only when public schema is revoked in postgres.'),
      type=str,
      default='public',
    ),
    PASSWORD=Config(
      key='password',
      help=_('Database password.'),
      private=True,
      type=str,
      default="",
    ),
    PASSWORD_SCRIPT=Config(
      key='password_script',
      help=_('Execute this script to produce the database password. This will be used when `password` is not set.'),
      private=True,
      type=coerce_password_from_script,
      default="",
    ),
    HOST=Config(
      key='host',
      help=_('Database host.'),
      type=str,
      default='',
    ),
    PORT=Config(
      key='port',
      help=_('Database port.'),
      type=coerce_port,
      default='',
    ),
    OPTIONS=Config(
      key='options',
      help=_('Database options to send to the server when connecting.'),
      type=coerce_json_dict,
      dynamic_default=default_database_options
    ),
    CONN_MAX_AGE=Config(
      key='conn_max_age',
      help=_('The CONN_MAX_AGE parameter controls db connections persistency in seconds.'),
      type=coerce_zero_or_positive_integer,
      default=0,
    )
  )
)

SESSION = ConfigSection(
  key='session',
  help=_("""Configuration options for specifying the Desktop session.
          For more info, see https://docs.djangoproject.com/en/1.4/topics/http/sessions/"""),
  members=dict(
    COOKIE_NAME=Config(
      key='cookie_name',
      help=_("The name of the cookie to use for sessions."
            "This can have any value that is not used by the other cookie names in your application."),
      type=str,
      default="sessionid",
    ),
    TTL=Config(
      key='ttl',
      help=_("The cookie containing the users' session ID will expire after this amount of time in seconds."),
      type=int,
      default=60*60*24*14,
    ),
    SECURE=Config(
      key='secure',
      help=_("The cookie containing the users' session ID will be secure. This should only be enabled with HTTPS."),
      type=coerce_bool,
      dynamic_default=default_secure_cookie,
    ),
    HTTP_ONLY=Config(
      key='http_only',
      help=_("The cookie containing the users' session ID will use the HTTP only flag."),
      type=coerce_bool,
      default=True,
    ),
    EXPIRE_AT_BROWSER_CLOSE=Config(
      key='expire_at_browser_close',
      help=_("Use session-length cookies. Logs out the user when she closes the browser window."),
      type=coerce_bool,
      default=False
    ),
    CONCURRENT_USER_SESSION_LIMIT = Config(
      key="concurrent_user_session_limit",
      help=_("If set, limits the number of concurrent user sessions. 1 represents 1 session per user. Default: 0 (unlimited sessions per user)"),
      type=int,
      default=0,
    ),
<<<<<<< HEAD
    STORE_USER_PASSWORD = Config(
      key="store_user_password",
      help=_("!!! Insecure. Store user password in session, so it can be reused for login to the other services (vertica, presto,...)"),
      type=coerce_bool,
      default=False
=======
    TRUSTED_ORIGINS = Config(
      key="trusted_origins",
      help=_("A list of hosts which are trusted origins for unsafe requests. See django's CSRF_TRUSTED_ORIGINS for more information"),
      type=coerce_csv,
      default='.cloudera.com',
>>>>>>> 672437f3
    )
  )
)

KNOX = ConfigSection(
  key="knox",
  help=_("""Configuration options for specifying Hue's KNOX integration for secured Hadoop clusters."""),
  members=dict(
    KNOX_PRINCIPAL=Config(
      key='knox_principal',
      help=_("Comma separated list of Kerberos principal name for Hue. Typically 'knox/hostname.foo.com'."),
      type=coerce_csv,
      default="knox/%s" % socket.getfqdn()),
    KNOX_PROXYHOSTS = Config(
      key='knox_proxyhosts',
      default="%s" % socket.getfqdn(),
      type=coerce_csv,
      help=_('Comma separated list of strings representing the host names that the Hue server can trust as knox hosts.')
    ),
    KNOX_PORTS = Config(
      key='knox_ports',
      default=['80', '8443'],
      type=coerce_csv,
      help=_('Comma separated list of strings representing the ports that the Hue server can trust as knox port.')
    ),
  )
)

KERBEROS = ConfigSection(
  key="kerberos",
  help=_("""Configuration options for specifying Hue's Kerberos integration for
          secured Hadoop clusters."""),
  members=dict(
    HUE_KEYTAB=Config(
      key='hue_keytab',
      help=_("Path to a Kerberos keytab file containing Hue's service credentials."),
      type=str,
      default=None),
    HUE_PRINCIPAL=Config(
      key='hue_principal',
      help=_("Kerberos principal name for Hue. Typically 'hue/hostname.foo.com'."),
      type=str,
      default="hue/%s" % socket.getfqdn()),
    KEYTAB_REINIT_FREQUENCY=Config(
      key='reinit_frequency',
      help=_("Frequency in seconds with which Hue will renew its keytab."),
      type=int,
      default=60*60), #1h
    CCACHE_PATH=Config(
      key='ccache_path',
      help=_("Path to keep Kerberos credentials cached."),
      private=True,
      type=str,
      default="/var/run/hue/hue_krb5_ccache",
    ),
    KINIT_PATH=Config(
      key='kinit_path',
      help=_("Path to Kerberos 'kinit' command."),
      type=str,
      default="kinit", # use PATH!
    ),
    MUTUAL_AUTHENTICATION=Config(
      key='mutual_authentication',
      help=_('Mutual authentication from the server, attaches HTTP GSSAPI/Kerberos Authentication to the given Request object'),
      type=str,
      default="OPTIONAL",
    ),
  )
)

SASL_MAX_BUFFER = Config(
  key="sasl_max_buffer",
  help=_("This property specifies the maximum size of the receive buffer in bytes in thrift sasl communication."),
  default=2*1024*1024,  # 2 MB
  type=int
)

ENABLE_SMART_THRIFT_POOL = Config(
  key="enable_smart_thrift_pool",
  help=_("Hue will try to get the actual host of the Service, even if it resides behind a load balancer. "
         "This will enable an automatic configuration of the service without requiring custom configuration of the service load balancer. "
         "This is available for the Impala service only currently. It is highly recommended to only point to a series of coordinator-only nodes only."),
  type=coerce_bool,
  default=False
)


# See python's documentation for time.tzset for valid values.
TIME_ZONE = Config(
  key="time_zone",
  help=_("Time zone name."),
  type=str,
  default=os.environ.get("TZ", "America/Los_Angeles")
)

DEFAULT_SITE_ENCODING = Config(
  key='default_site_encoding',
  help=_('Default system-wide unicode encoding.'),
  type=str,
  default='utf-8'
)

SERVER_USER = Config(
  key="server_user",
  help=_("Username to run servers as."),
  type=str,
  default="hue")

SERVER_GROUP = Config(
  key="server_group",
  help=_("Group to run servers as."),
  type=str,
  default="hue")

DEFAULT_USER = Config(
  key="default_user",
  help=_("This should be the user running hue webserver"),
  type=str,
  default="hue")

DEFAULT_HDFS_SUPERUSER = Config(
  key="default_hdfs_superuser",
  help=_("This should be the hdfs super user"),
  type=str,
  default="hdfs")

CUSTOM = ConfigSection(
  key="custom",
  help=_("Customizations to the UI."),
  members=dict(
    BANNER_TOP_HTML=Config("banner_top_html",
                   default="",
                   help=_("Top banner HTML code. This code will be placed in the navigation bar "
                        "so that it will reside at the top of the page in a fixed position. " +
                        "One common value is `<img src=\"http://www.example.com/example.gif\" />`")),
    LOGIN_SPLASH_HTML=Config("login_splash_html",
                   default="",
                   help=_("The login splash HTML code. This code will be placed in the login page, "
                        "useful for security warning messages.")),
    CACHEABLE_TTL=Config("cacheable_ttl",
                   default=10 * 24 * 60 * 60 * 1000,
                   type=int,
                   help=_("The cache TTL in milliseconds for the assist/autocomplete/etc calls. Set to 0 it disables the cache.")),
    LOGO_SVG=Config("logo_svg",
                   default="",
                   help=_("SVG code to replace the default Hue logo in the top bar and sign in screen")),
))

AUTH = ConfigSection(
  key="auth",
  help=_("Configuration options for user authentication into the web application."),
  members=dict(
    BACKEND=Config("backend",
                   default=["desktop.auth.backend.AllowFirstUserDjangoBackend"],
                   type=coerce_csv,
                   help=_("Authentication backend.  Common settings are "
                        "django.contrib.auth.backends.ModelBackend (fully Django backend), " +
                        "desktop.auth.backend.AllowAllBackend (allows everyone), " +
                        "desktop.auth.backend.AllowFirstUserDjangoBackend (relies on Django and user manager, after the first login). " +
                        "Multiple Authentication backends are supported by specifying a comma-separated list in order of priority.")),
    USER_AUGMENTOR=Config("user_augmentor",
                   default="desktop.auth.backend.DefaultUserAugmentor",
                   help=_("Class which defines extra accessor methods for User objects.")),
    PAM_SERVICE=Config("pam_service",
                  default="login",
                  help=_("The service to use when querying PAM. "
                         "The service usually corresponds to a single filename in /etc/pam.d")),
    REMOTE_USER_HEADER=Config("remote_user_header",
                        default="HTTP_REMOTE_USER",
                        help=_("When using the desktop.auth.backend.RemoteUserDjangoBackend, this sets "
                               "the normalized name of the header that contains the remote user. "
                               "The HTTP header in the request is converted to a key by converting "
                               "all characters to uppercase, replacing any hyphens with underscores "
                               "and adding an HTTP_ prefix to the name. So, for example, if the header "
                               "is called Remote-User that would be configured as HTTP_REMOTE_USER")),
    IGNORE_USERNAME_CASE = Config("ignore_username_case",
                                  help=_("Ignore the case of usernames when searching for existing users in Hue."),
                                  type=coerce_bool,
                                  default=True),
    FORCE_USERNAME_LOWERCASE = Config("force_username_lowercase",
                                      help=_("Force usernames to lowercase when creating new users."),
                                      type=coerce_bool,
                                      default=True),
    FORCE_USERNAME_UPPERCASE = Config("force_username_uppercase",
                                      help=_("Force usernames to uppercase when creating new users."),
                                      type=coerce_bool,
                                      default=False),
    EXPIRES_AFTER = Config("expires_after",
                            help=_("Users will expire after they have not logged in for 'n' amount of seconds."
                                   "A negative number means that users will never expire."),
                            type=int,
                            default=-1),
    EXPIRE_SUPERUSERS = Config("expire_superusers",
                                help=_("Apply 'expires_after' to superusers."),
                                type=coerce_bool,
                                default=True),
    IDLE_SESSION_TIMEOUT = Config("idle_session_timeout",
                            help=_("Users will automatically be logged out after 'n' seconds of inactivity."
                                   "A negative number means that idle sessions will not be timed out."),
                            type=int,
                            default=-1),
    CHANGE_DEFAULT_PASSWORD = Config(
                            key="change_default_password",
                            help=_("When set to true this will allow you to specify a password for "
                                   "the user when you create the user and then force them to change "
                                   "their password upon first login.  The default is false."),
                            type=coerce_bool,
                            default=False,
    ),
    LOGIN_FAILURE_LIMIT = Config(
      key="login_failure_limit",
      help=_("Number of login attempts allowed before a record is created for failed logins"),
      type=int,
      default=3,
    ),
    LOGIN_LOCK_OUT_AT_FAILURE = Config(
      key="login_lock_out_at_failure",
      help=_("After number of allowed login attempts are exceeded, do we lock out this IP and optionally user agent?"),
      type=coerce_bool,
      default=False,
    ),
    LOGIN_COOLOFF_TIME = Config(
      key="login_cooloff_time",
      help=_("If set, defines period of inactivity in hours after which failed logins will be forgotten."
             "A value of 0 or None will disable this check. Default: None."),
      type=coerce_timedelta,
      default=None,
    ),
    # Deprecated by LOGIN_LOCK_OUT_USE_USER_AGENT
    LOGIN_LOCK_OUT_BY_COMBINATION_BROWSER_USER_AGENT_AND_IP=Config(
      key="login_lock_out_by_combination_browser_user_agent_and_ip",
      help=_("If True, lock out based on IP and browser user agent"),
      type=coerce_bool,
      default=False,
    ),
    LOGIN_LOCK_OUT_USE_USER_AGENT = Config(
      key="login_lock_out_use_user_agent",
      help=_("If True, lock out based on an IP address AND a user agent."
             "This means requests from different user agents but from the same IP are treated differently."),
      type=coerce_bool,
      dynamic_default=get_deprecated_login_lock_out_by_combination_browser_user_agent
    ),
    LOGIN_LOCK_OUT_BY_COMBINATION_USER_AND_IP = Config(
      key="login_lock_out_by_combination_user_and_ip",
      help=_("If True, lock out based on IP and user"),
      type=coerce_bool,
      default=False,
    ),
    BEHIND_REVERSE_PROXY = Config(
      key="behind_reverse_proxy",
      help=_("If True, it will look for the IP address from the header defined at reverse_proxy_header."),
      type=coerce_bool,
      dynamic_default=is_lb_enabled,
    ),
    REVERSE_PROXY_HEADER = Config(
      key="reverse_proxy_header",
      help=_("If behind_reverse_proxy is True, it will look for the IP address from this header. Default: HTTP_X_FORWARDED_FOR"),
      type=str,
      default="HTTP_X_FORWARDED_FOR",
    )
))


LDAP = ConfigSection(
  key="ldap",
  help=_("Configuration options for LDAP connectivity."),
  members=dict(
    CREATE_USERS_ON_LOGIN = Config("create_users_on_login",
      help=_("Create users when they login with their LDAP credentials."),
      type=coerce_bool,
      default=True),
    SYNC_GROUPS_ON_LOGIN = Config("sync_groups_on_login",
      help=_("Synchronize a users groups when they login."),
      type=coerce_bool,
      default=True),
    IGNORE_USERNAME_CASE = Config("ignore_username_case",
      help=_("Ignore the case of usernames when searching for existing users in Hue."),
      type=coerce_bool,
      default=True),
    FORCE_USERNAME_LOWERCASE = Config("force_username_lowercase",
      help=_("Force usernames to lowercase when creating new users from LDAP."),
      type=coerce_bool,
      default=True),
    FORCE_USERNAME_UPPERCASE = Config("force_username_uppercase",
      help=_("Force usernames to uppercase when creating new users from LDAP."),
      type=coerce_bool,
      default=False),
    SUBGROUPS = Config("subgroups",
      help=_("Choose which kind of subgrouping to use: nested or suboordinate (deprecated)."),
      type=coerce_str_lowercase,
      default="suboordinate"),
    NESTED_MEMBERS_SEARCH_DEPTH = Config("nested_members_search_depth",
      help=_("Define the number of levels to search for nested members."),
      type=int,
      default=10),
    FOLLOW_REFERRALS = Config("follow_referrals",
      help=_("Whether or not to follow referrals."),
      type=coerce_bool,
      default=False),
    LOGIN_GROUPS = Config("login_groups",
      help=_("A comma-separated list of Ldap groups with users that can login"),
      type=coerce_csv,
      default=[]),
    DEBUG = Config("debug",
      type=coerce_bool,
      default=False,
      help=_("Set to a value to enable python-ldap debugging.")),
    DEBUG_LEVEL = Config("debug_level",
      default=255,
      type=int,
      help=_("Sets the debug level within the underlying LDAP C lib.")),
    TRACE_LEVEL = Config("trace_level",
      default=0,
      type=int,
      help=_("Possible values for trace_level are 0 for no logging, 1 for only logging the method calls with arguments,"
             "2 for logging the method calls with arguments and the complete results and 9 for also logging the traceback of method calls.")),
    LDAP_SERVERS = UnspecifiedConfigSection(
      key="ldap_servers",
      help=_("LDAP server record."),
      each=ConfigSection(
        members=dict(
          BASE_DN=Config("base_dn",
                         default=None,
                         help=_("The base LDAP distinguished name to use for LDAP search.")),
          NT_DOMAIN=Config("nt_domain",
                           default=None,
                           help=_("The NT domain used for LDAP authentication.")),
          LDAP_URL=Config("ldap_url",
                           default=None,
                           help=_("The LDAP URL to connect to.")),
          USE_START_TLS=Config("use_start_tls",
                               default=True,
                               type=coerce_bool,
                               help=_("Use StartTLS when communicating with LDAP server.")),
          LDAP_CERT=Config("ldap_cert",
                           default=None,
                           help=_("A PEM-format file containing certificates for the CA's that Hue will trust for authentication over TLS. The certificate for the CA that signed the LDAP server certificate must be included among these certificates. See more here http://www.openldap.org/doc/admin24/tls.html.")),
          LDAP_USERNAME_PATTERN=Config("ldap_username_pattern",
                                       default=None,
                                       help=_("A pattern to use for constructing LDAP usernames.")),
          BIND_DN=Config("bind_dn",
                         default=None,
                         help=_("The distinguished name to bind as, when importing from LDAP.")),
          BIND_PASSWORD=Config("bind_password",
                               default=None,
                               private=True,
                               help=_("The password for the bind user.")),
          BIND_PASSWORD_SCRIPT=Config("bind_password_script",
                                    default=None,
                                    private=True,
                                    type=coerce_password_from_script,
                                    help=_("Execute this script to produce the LDAP bind user password. This will be used when `bind_password` is not set.")),
          SEARCH_BIND_AUTHENTICATION=Config("search_bind_authentication",
                                            default=True,
                                            type=coerce_bool,
                                            help=_("Use search bind authentication.")),
          FOLLOW_REFERRALS = Config("follow_referrals",
                                    help=_("Whether or not to follow referrals."),
                                    type=coerce_bool,
                                    default=False),
          TEST_LDAP_USER=Config("test_ldap_user",
                           default=None,
                           help=_("The test user name to use for LDAP search.")),
          TEST_LDAP_GROUP=Config("test_ldap_group",
                            default=None,
                            help=_("The test group name to use for LDAP search.")),

          DEBUG = Config("debug",
            type=coerce_bool,
            default=False,
            help=_("Set to a value to enable python-ldap debugging.")),
          DEBUG_LEVEL = Config("debug_level",
            default=255,
            type=int,
            help=_("Sets the debug level within the underlying LDAP C lib.")),
          TRACE_LEVEL = Config("trace_level",
            default=0,
            type=int,
            help=_("Possible values for trace_level are 0 for no logging, 1 for only logging the method calls with arguments,"
                   "2 for logging the method calls with arguments and the complete results and 9 for also logging the traceback of method calls.")),

          USERS = ConfigSection(
            key="users",
            help=_("Configuration for LDAP user schema and search."),
            members=dict(
              USER_FILTER=Config("user_filter",
                                 default="objectclass=*",
                                 help=_("A base filter for use when searching for users.")),
              USER_NAME_ATTR=Config("user_name_attr",
                                    default="sAMAccountName",
                                    help=_("The username attribute in the LDAP schema. "
                                         "Typically, this is 'sAMAccountName' for AD and 'uid' "
                                         "for other LDAP systems.")),
            )
          ),

          GROUPS = ConfigSection(
            key="groups",
            help=_("Configuration for LDAP group schema and search."),
            members=dict(
              GROUP_FILTER=Config("group_filter",
                                 default="objectclass=*",
                                 help=_("A base filter for use when searching for groups.")),
              GROUP_NAME_ATTR=Config("group_name_attr",
                                    default="cn",
                                    help=_("The group name attribute in the LDAP schema. "
                                        "Typically, this is 'cn'.")),
              GROUP_MEMBER_ATTR=Config("group_member_attr",
                                       default="member",
                                       help=_("The LDAP attribute which specifies the "
                                            "members of a group.")),
            ))))),

    # Every thing below here is deprecated and should be removed in an upcoming major release.
    BASE_DN=Config("base_dn",
                   default=None,
                   help=_("The base LDAP distinguished name to use for LDAP search.")),
    NT_DOMAIN=Config("nt_domain",
                     default=None,
                     help=_("The NT domain used for LDAP authentication.")),
    LDAP_URL=Config("ldap_url",
                     default=None,
                     help=_("The LDAP URL to connect to.")),
    USE_START_TLS=Config("use_start_tls",
                         default=True,
                         type=coerce_bool,
                         help=_("Use StartTLS when communicating with LDAP server.")),
    LDAP_CERT=Config("ldap_cert",
                     default=None,
                     help=_("A PEM-format file containing certificates for the CA's that Hue will trust for authentication over TLS. The certificate for the CA that signed the LDAP server certificate must be included among these certificates. See more here http://www.openldap.org/doc/admin24/tls.html.")),
    LDAP_USERNAME_PATTERN=Config("ldap_username_pattern",
                                 default=None,
                                 help=_("A pattern to use for constructing LDAP usernames.")),
    BIND_DN=Config("bind_dn",
                   default=None,
                   help=_("The distinguished name to bind as, when importing from LDAP.")),
    BIND_PASSWORD=Config("bind_password",
                   default=None,
                   private=True,
                   help=_("The password for the bind user.")),
    BIND_PASSWORD_SCRIPT=Config("bind_password_script",
                   default=None,
                   private=True,
                   type=coerce_password_from_script,
                   help=_("Execute this script to produce the LDAP bind user password. This will be used when `bind_password` is not set.")),
    SEARCH_BIND_AUTHENTICATION=Config("search_bind_authentication",
                   default=True,
                   type=coerce_bool,
                   help=_("Use search bind authentication.")),
    TEST_LDAP_USER=Config("test_ldap_user",
                   default=None,
                   help=_("The test user name to use for LDAP search.")),
    TEST_LDAP_GROUP=Config("test_ldap_group",
                   default=None,
                   help=_("The test group name to use for LDAP search.")),

    USERS = ConfigSection(
      key="users",
      help=_("Configuration for LDAP user schema and search."),
      members=dict(
        USER_FILTER=Config("user_filter",
                           default="objectclass=*",
                           help=_("A base filter for use when searching for users.")),
        USER_NAME_ATTR=Config("user_name_attr",
                              default="sAMAccountName",
                              help=_("The username attribute in the LDAP schema. "
                                   "Typically, this is 'sAMAccountName' for AD and 'uid' "
                                   "for other LDAP systems.")),
      )),

    GROUPS = ConfigSection(
      key="groups",
      help=_("Configuration for LDAP group schema and search."),
      members=dict(
        GROUP_FILTER=Config("group_filter",
                           default="objectclass=*",
                           help=_("A base filter for use when searching for groups.")),
        GROUP_NAME_ATTR=Config("group_name_attr",
                              default="cn",
                              help=_("The group name attribute in the LDAP schema. "
                                  "Typically, this is 'cn'.")),
        GROUP_MEMBER_ATTR=Config("group_member_attr",
                                 default="member",
                                 help=_("The LDAP attribute which specifies the "
                                      "members of a group.")),
      ))))


OAUTH = ConfigSection(
  key='oauth',
  help=_('Configuration options for Oauth 1.0 authentication'),
  members=dict(
    CONSUMER_KEY = Config(
      key="consumer_key",
      help=_("The Consumer key of the application."),
      type=str,
      default="XXXXXXXXXXXXXXXXXXXXX"
    ),

    CONSUMER_SECRET = Config(
      key="consumer_secret",
      help=_("The Consumer secret of the application."),
      type=str,
      default="XXXXXXXXXXXXXXXXXXXXXXXXXXXXXXXXXXXXXXXX"
    ),

    REQUEST_TOKEN_URL = Config(
      key="request_token_url",
      help=_("The Request token URL."),
      type=str,
      default="https://api.twitter.com/oauth/request_token"
    ),

    ACCESS_TOKEN_URL = Config(
      key="access_token_url",
      help=_("The Access token URL."),
      type=str,
      default="https://api.twitter.com/oauth/access_token"
    ),

    AUTHENTICATE_URL = Config(
      key="authenticate_url",
      help=_("The Authorize URL."),
      type=str,
      default="https://api.twitter.com/oauth/authorize"
    ),

  )
)

OIDC = ConfigSection(
  key='oidc',
  help=_('Configuration options for OpenID Connect authentication'),
  members=dict(
    OIDC_RP_CLIENT_ID = Config(
      key="oidc_rp_client_id",
      help=_("The client ID as relay party set in OpenID provider."),
      type=str,
      default="XXXXXXXXXXXXXXXXXXXXX"
    ),

    OIDC_RP_CLIENT_SECRET = Config(
      key="oidc_rp_client_secret",
      help=_("The client secret as relay party set in OpenID provider."),
      type=str,
      default="XXXXXXXXXXXXXXXXXXXXXXXXXXXXXXXXXXXXXXXX"
    ),

    OIDC_OP_AUTHORIZATION_ENDPOINT = Config(
      key="oidc_op_authorization_endpoint",
      help=_("The OpenID provider authoriation endpoint."),
      type=str,
      default="https://keycloak.example.com/auth/realms/Cloudera/protocol/openid-connect/auth"
    ),

    OIDC_OP_TOKEN_ENDPOINT = Config(
      key="oidc_op_token_endpoint",
      help=_("The OpenID provider token endpoint."),
      type=str,
      default="https://keycloak.example.com/auth/realms/cloudera/protocol/openid-connect/token"
    ),

    AUTHENTICATE_URL = Config(
      key="authenticate_url",
      help=_("The Authorize URL."),
      type=str,
      default="https://api.twitter.com/oauth/authorize"
    ),

    OIDC_OP_USER_ENDPOINT=Config(
      key="oidc_op_user_endpoint",
      help=_("The OpenID provider user info endpoint."),
      type=str,
      default="https://keycloak.example.com/auth/realms/cloudera/protocol/openid-connect/userinfo"
    ),

    OIDC_RP_IDP_SIGN_KEY=Config(
      key="oidc_rp_idp_sign_key",
      help=_("The OpenID provider signing key in PEM or DER format."),
      type=str,
      default=None
    ),

    OIDC_OP_JWKS_ENDPOINT=Config(
      key="oidc_op_jwks_endpoint",
      help=_("The OpenID provider authoriation endpoint."),
      type=str,
      default="https://keycloak.example.com/auth/realms/Cloudera/protocol/openid-connect/certs"
    ),

    OIDC_VERIFY_SSL=Config(
      key="oidc_verify_ssl",
      help=_("Whether Hue as OpenID Connect client verify SSL cert."),
      type=coerce_bool,
      default=False
    ),

    LOGIN_REDIRECT_URL=Config(
      key="login_redirect_url",
      help=_("As relay party Hue URL path to redirect to after login."),
      type=str,
      default="https://localhost:8888/oidc/callback/"
    ),

    LOGOUT_REDIRECT_URL=Config(
      key="logout_redirect_url",
      help=_("The OpenID provider URL path to redirect to after logout."),
      type=str,
      default="https://keycloak.example.com/auth/realms/cloudera/protocol/openid-connect/logout"
    ),

    LOGIN_REDIRECT_URL_FAILURE=Config(
      key="login_redirect_url_failure",
      help=_("As relay party Hue URL path to redirect to after login."),
      type=str,
      default="https://localhost:8888/hue/oidc_failed/"
    ),

    CREATE_USERS_ON_LOGIN=Config(
      key="create_users_on_login",
      help=_("Create a new user from OpenID Connect on login if it doesn't exist."),
      type=coerce_bool,
      default=True
    ),

    OIDC_USERNAME_ATTRIBUTE=Config(
      key="oidc_username_attribute",
      help=_("The attribute to be used as username when creating and looking up the user."),
      type=str,
      default="preferred_username"
    ),

    SUPERUSER_GROUP=Config(
      key="superuser_group",
      help=_("The group of users will be created and updated as superuser."),
      type=str,
      default=""
    ),
  )
)

LOCAL_FILESYSTEMS = UnspecifiedConfigSection(
  key="local_filesystems",
  help=_("Paths on the local file system that users should be able to browse."),
  each=ConfigSection(
    members=dict(
      PATH=Config("path",
                  required=True,
                  help=_("The path on the local filesystem.")))))


def default_feedback_url():
  """A version-specific URL."""
  return "http://groups.google.com/a/cloudera.org/group/hue-user"

FEEDBACK_URL = Config(
  key="feedback_url",
  help=_("Link for 'feedback' tab."),
  type=str,
  dynamic_default=default_feedback_url
)

SEND_DBUG_MESSAGES = Config(
  key="send_dbug_messages",
  help=_("Whether to send debug messages from JavaScript to the server logs."),
  type=coerce_bool,
  default=False
)

DATABASE_LOGGING = Config(
  key="database_logging",
  help=_("Enable or disable database debug mode."),
  type=coerce_bool,
  default=False
)

DJANGO_ADMINS = UnspecifiedConfigSection(
  key="django_admins",
  help=_("Administrators that should receive error emails."),
  each=ConfigSection(
    members=dict(
      NAME=Config("name",
                  required=True,
                  help=_("The full name of the admin.")),
      EMAIL=Config("email",
                   required=True,
                   help=_("The email address of the admin.")))))

DJANGO_DEBUG_MODE = Config(
  key="django_debug_mode",
  help=_("Enable or disable debug mode."),
  type=coerce_bool,
  default=True
)

DEV = Config("dev",
   type=coerce_bool,
   default=False,
   help=_("Enable development mode, where notably static files are not cached.")
)

DISPLAY_APP_SWITCHER = Config(
  key='display_app_switcher',
  help=_('Enable or disable the upper left app switcher menu.'),
  type=coerce_bool,
  default=False
)

APP_SWITCHER_ALTUS_BASE_URL = Config(
  key="app_switcher_altus_base_url",
  help=_("Optional altus base url to use for the app switcher."),
  type=str,
  default=''
)

APP_SWITCHER_MOW_BASE_URL = Config(
  key="app_switcher_mow_base_url",
  help=_("Optional mow base url to use for the app switcher."),
  type=str,
  default=''
)

HTTP_500_DEBUG_MODE = Config(
  key='http_500_debug_mode',
  help=_('Enable or disable debugging information in the 500 internal server error response. '
       'Note that the debugging information may contain sensitive data. '
       'If django_debug_mode is True, this is automatically enabled.'),
  type=coerce_bool,
  default=True
)

def get_instrumentation_default():
  """If django_debug_mode is True, this is automatically enabled"""
  return DJANGO_DEBUG_MODE.get()

INSTRUMENTATION = Config(
  key='instrumentation',
  help=_('Enable or disable instrumentation. If django_debug_mode is True, this is automatically enabled.'),
  type=coerce_bool,
  dynamic_default=get_instrumentation_default)


AUDIT_EVENT_LOG_DIR = Config(
  key="audit_event_log_dir",
  help=_("The directory where to store the auditing logs. Auditing is disable if the value is empty."),
  type=str,
  dynamic_default=get_navigator_audit_log_dir
)

AUDIT_LOG_MAX_FILE_SIZE = Config(
  key="audit_log_max_file_size",
  help=_("Size in KB/MB/GB for audit log to rollover."),
  type=str,
  dynamic_default=get_navigator_audit_max_file_size
)

DJANGO_SERVER_EMAIL = Config(
  key='django_server_email',
  help=_('Email address that internal error messages should send as.'),
  default='hue@localhost.localdomain'
)

DJANGO_EMAIL_BACKEND = Config(
  key="django_email_backend",
  help=_("The email backend to use."),
  type=str,
  default="django.core.mail.backends.smtp.EmailBackend"
)

ENABLE_SQL_SYNTAX_CHECK = Config(
  key='enable_sql_syntax_check',
  default=True,
  type=coerce_bool,
  help=_('Choose whether to enable SQL syntax check or not.')
)

EDITOR_AUTOCOMPLETE_TIMEOUT = Config(
  key='editor_autocomplete_timeout',
  type=int,
  default=30000,
  help=_('Timeout value in ms for autocomplete of columns, tables, values etc. 0 = disabled.')
)

USE_NEW_EDITOR = Config( # To remove in Hue 4
  key='',
  default=True,
  type=coerce_bool,
  help=_('Choose whether to show the new SQL editor.')
)

ENABLE_DOWNLOAD = Config(
  key="enable_download",
  help=_(
    'Global setting to allow or disable end user downloads in all Hue (e.g. Query result in editors and dashboard, file in File Browser browsers...).'),
  type=coerce_bool,
  default=True)

ENABLE_DJANGO_DEBUG_TOOL = Config(
  key="enable_django_debug_tool",
  help=_('Allow use django debug tool with Chrome browser for debugging issue, django_debug_mode must be true also'),
  type=coerce_bool,
  default=False)

DJANGO_DEBUG_TOOL_USERS = Config(
  key='django_debug_tool_users',
  default='',
  type=coerce_csv,
  help=_('Comma separated list of users that allow to use django debug tool. If it is empty, all users are allowed.')
)

USE_NEW_SIDE_PANELS = Config( # To remove in Hue 4
  key='use_new_side_panels',
  default=True,
  type=coerce_bool,
  help=_('Choose whether to show extended left and right panels.')
)

USE_DEFAULT_CONFIGURATION = Config(
  key='use_default_configuration',
  default=False,
  type=coerce_bool,
  help=_('Enable saved default configurations for Hive, Impala, Spark, and Oozie.')
)

USE_NEW_CHARTS = Config(
  key='use_new_charts',
  default=False,
  type=coerce_bool,
  help=_('Choose whether to use new charting library across the whole Hue.')
)

# Deprecated
IS_MULTICLUSTER_ONLY = Config(
  key='is_multicluster_only',
  default=False,
  type=coerce_bool,
  help=_('Choose whether to pick configs only from [desktop] [[cluster]]')
)

# Deprecated
IS_K8S_ONLY = Config(
  key='is_k8s_only',
  default=False,
  type=coerce_bool,
  help=_('Choose whether to pick configs only from [desktop] [[cluster]]')
)

ENABLE_ORGANIZATIONS = Config(
  key='enable_organizations',
  default=False,
  type=coerce_bool,
  help=_('Choose whether to allow multi tenancy or not.')
)


ENABLE_PROMETHEUS = Config(
  key='enable_prometheus',
  default=False,
  type=coerce_bool,
  help=_('Turn on Prometheus metrics end point /metrics.')
)


TRACING = ConfigSection(
  key="tracing",
  help=_("Tracing configuration."),
  members=dict(
    ENABLED= Config(
      key='enabled',
      default=False,
      type=coerce_bool,
      help=_('If tracing is enabled.')
    ),
    TRACE_ALL = Config(
      key='trace_all',
      default=False,
      type=coerce_bool,
      help=_('Trace all the requests instead of a few specific ones like the SQL Editor. Much noisiers.')
    ),
))


def task_server_default_result_directory():
  """Local directory to store task results."""
  return 'file://%s' % get_run_root('logs')


TASK_SERVER = ConfigSection(
  key="task_server",
  help=_("Task Server configuration."),
  members=dict(
    ENABLED= Config(
      key='enabled',
      default=False,
      type=coerce_bool,
      help=_('If resource intensive or blocking can be delegated to an already running task server.')
    ),
    BROKER_URL = Config(
      key='broker_url',
      default='amqp://guest:guest@localhost//',
      help=_('How the task server and tasks communicate.')
    ),
    CELERY_RESULT_BACKEND = Config(
      key='celery_result_backend',
      dynamic_default=task_server_default_result_directory,
      help=_('Where to store task results. Defaults to local file system path. Celery comes with a several other backends.')
    ),
    RESULT_CELERYD_OPTS = Config(
      key='celeryd_opts',
      default='--time-limit=300',
      help=_('Default options provided to the task server at startup.')
    ),
    BEAT_ENABLED = Config(
      key='beat_enabled',
      default=False,
      type=coerce_bool,
      help=_('Switch on the integration with the Task Scheduler.')
    ),
    BEAT_SCHEDULES_FILE = Config(
      key='beat_schedules_file',
      default='',
      type=str,
      help=_('Path to a file containing a list of beat schedules.')
    ),
    FETCH_RESULT_LIMIT = Config(
      key='fetch_result_limit',
      default=2000,
      type=coerce_positive_integer,
      help=_('Number of query results rows to fetch into the result storage.')
    ),
    RESULT_CACHE = Config(
      key='result_cache',
      type=str,
      help=_('Django file cache class to use to temporarily store query results'),
      default='{"BACKEND": "django_redis.cache.RedisCache", "LOCATION": "redis://localhost:6379/0", "OPTIONS": {"CLIENT_CLASS": "django_redis.client.DefaultClient"},"KEY_PREFIX": "queries"}'
    ),
    RESULT_STORAGE = Config(
      key='result_storage',
      type=str,
      help=_('Django file storage class to use to persist query results'),
      default='{"backend": "django.core.files.storage.FileSystemStorage", "properties": {"location": "./logs"}}'
    ),
    EXECUTION_STORAGE = Config(
      key='execution_storage',
      type=str,
      help=_('Django cache to use to store temporarily used data during query execution. This is in addition to result_file_storage and result_backend.'),
      default='{"BACKEND": "django.core.cache.backends.locmem.LocMemCache", "LOCATION": "celery-hue"}'
    ),
))


def has_channels():
  return sys.version_info[0] > 2 and WEBSOCKETS.ENABLED.get()


WEBSOCKETS = ConfigSection(
  key="websockets",
  help=_("Django channels Websockets configuration. Requires Python 3."),
  members=dict(
    ENABLED= Config(
      key='enabled',
      default=False,
      type=coerce_bool,
      help=_('If websockets channels are to be used for communicating with clients.')
    ),
    LAYER_HOST = Config(
      key='layer_host',
      default='127.0.0.1',
      help=_('Layer backend host.')
    ),
    LAYER_PORT = Config(
      key='layer_port',
      type=int,
      default=6379,
      help=_('Layer backend port.')
    ),
  )
)


def get_clusters(user):
  clusters = []
  cluster_config = CLUSTERS.get()

  # Backward compatibility when not using clusters
  if not cluster_config:
    clusters.append(
      (CLUSTER_ID.get(), {
        'id': CLUSTER_ID.get(),
        'name': CLUSTER_ID.get(),
        'type': 'direct',
        'credentials': {},
        }
      )
    )

  for i in cluster_config:
    # Get additional remote multi clusters
    clusters.append(
      (i, {
          'id': i,
          'name': cluster_config[i].NAME.get() or i,
          'type': cluster_config[i].TYPE.get(),
          'credentials': cluster_config[i].CREDENTIALS.get(),
        }
      )
    )

  return OrderedDict(clusters)


def has_multi_clusters():
  '''If Hue is configured to talk to more than one completely independent clusters'''
  return len(CLUSTERS.get()) > 1

def has_connectors():
  '''When the connector feature is turned on'''
  return ENABLE_CONNECTORS.get()


CLUSTERS = UnspecifiedConfigSection(
  "clusters",
  help="One entry for each additional remote cluster Hue can interact with.",
  each=ConfigSection(
    help=_("Id of the cluster."),
    members=dict(
      NAME=Config(
          "name",
          help=_("Nice name of the cluster to show to the user. Same as id if not specified."),
          default=None,
          type=str,
      ),
      TYPE=Config(
          "type",
          help=_("Type of cluster, e.g. plain, CM, Snowball..."),
          default='direct',
          type=str,
      ),
      CREDENTIALS=Config(
          "credentials",
          help=_("How to connect to the of remote cluster management system."),
          default='{}',
          type=coerce_json_dict,
      )
    )
  )
)

ENABLE_GIST = Config(
  key='enable_gist',
  default=True,
  type=coerce_bool,
  help=_('Turn on the Gist snippet sharing.')
)

def default_gist_preview():
  """Gist preview only enabled automatically in private setups."""
  return not ENABLE_ORGANIZATIONS.get()

ENABLE_GIST_PREVIEW = Config(
  key='enable_gist_preview',
  dynamic_default=default_gist_preview,
  type=coerce_bool,
  help=_('Add public description so that the link can be unfurled in a preview by websites like Slack.')
)

ENABLE_LINK_SHARING = Config(
  key='enable_link_sharing',
  default=True,
  type=coerce_bool,
  help=_('Turn on the direct link sharing of saved document.')
)

ENABLE_CONNECTORS = Config(
  key='enable_connectors',
  default=False,
  type=coerce_bool,
  help=_('Turn on the Connector configuration and usage.')
)

CUSTOM_DASHBOARD_URL = Config(
  key='custom_dashboard_url',
  default='',
  type=coerce_string,
  help=_('Custom URL to use for the dashboard application and editor result charting')
)

CONNECTORS_BLACKLIST = Config(
  key='connectors_blacklist',
  default='',
  type=coerce_csv,
  help=_('Comma separated list of connector types to hide.')
)

CONNECTORS_WHITELIST = Config(
  key='connectors_whitelist',
  default=[],
  type=coerce_csv,
  help=_('If not empty, comma separated list of connector types to keep.')
)

CONNECTORS = UnspecifiedConfigSection(
  key='connectors',
  help=_("""Configuration options for connectors instances to external services"""),
  each=ConfigSection(
    help=_("Id of the connector."),
    members=dict(
      NICE_NAME=Config(
          "nice_name",
          help=_("Nice name of the connector to show to the user. Same as id if not specified."),
          default=None,
          type=str,
      ),
      DIALECT=Config(
          "dialect",
          help=_("The language or type of the integrated service. e.g. MySql, Hive, HDFS..."),
          default=None,
          type=str,
      ),
      INTERFACE=Config(
          "interface",
          help=_("The class of connector to use to connect to the service (optional)."),
          default=None,
          type=str,
      ),
      SETTINGS=Config(
          "settings",
          help=_("Json string of a list of name/value settings to configure the connector. e.g. '{\"name\": \"url\", \"value\": \"mysql://hue:hue@host:3306/hue\"}]'"),
          default='{}',
          type=coerce_json_dict,
      ),
    )
  )
)


def validate_ldap(user, config):
  res = []

  if config.SEARCH_BIND_AUTHENTICATION.get():
    if config.LDAP_URL.get() is not None:
      bind_dn = config.BIND_DN.get()
      bind_password = get_ldap_bind_password(config)

      if bool(bind_dn) != bool(bind_password):
        if bind_dn == None:
          res.append((LDAP.BIND_DN,
                    new_str(_("If you set bind_password, then you must set bind_dn."))))
        else:
          res.append((LDAP.BIND_PASSWORD,
                      new_str(_("If you set bind_dn, then you must set bind_password."))))
  else:
    if config.NT_DOMAIN.get() is not None or \
        config.LDAP_USERNAME_PATTERN.get() is not None:
      if config.LDAP_URL.get() is None:
        res.append((config.LDAP_URL,
                    new_str(_("LDAP is only partially configured. An LDAP URL must be provided."))))

    if config.LDAP_URL.get() is not None:
      if config.NT_DOMAIN.get() is None and \
          config.LDAP_USERNAME_PATTERN.get() is None:
        res.append((config.LDAP_URL,
                    new_str(_("LDAP is only partially configured. An NT Domain or username "
                    "search pattern must be provided."))))

    if config.LDAP_USERNAME_PATTERN.get() is not None and \
        '<username>' not in config.LDAP_USERNAME_PATTERN.get():
        res.append((config.LDAP_USERNAME_PATTERN,
                   new_str(_("The LDAP username pattern should contain the special"
                   "<username> replacement string for authentication."))))

  return res

def validate_database(user):
  res = []
  cursor = connection.cursor()

  if connection.vendor == 'mysql':
    try:
      innodb_table_count = cursor.execute('''
        SELECT *
        FROM information_schema.tables
        WHERE table_schema=DATABASE() AND engine = "innodb"''')

      total_table_count = cursor.execute('''
        SELECT *
        FROM information_schema.tables
        WHERE table_schema=DATABASE()''')

      # Promote InnoDB storage engine
      if innodb_table_count != total_table_count:
        res.append(('PREFERRED_STORAGE_ENGINE', new_str(_('''We recommend MySQL InnoDB engine over
                                                      MyISAM which does not support transactions.'''))))

      if innodb_table_count != 0 and innodb_table_count != total_table_count:
        res.append(('MYSQL_STORAGE_ENGINE', new_str(_('''All tables in the database must be of the same
                                                      storage engine type (preferably InnoDB).'''))))
    except Exception as ex:
      LOG.exception("Error in config validation of MYSQL_STORAGE_ENGINE: %s", ex)
  elif 'sqlite' in connection.vendor:
    res.append(('SQLITE_NOT_FOR_PRODUCTION_USE', new_str(_('SQLite is only recommended for development environments. '
        'It might cause the "Database is locked" error. Migrating to MySQL, Oracle or PostgreSQL is strongly recommended.'))))

  # Check if django_migrations table is up to date
  try:
    from desktop import appmanager

    cursor.execute('''SELECT * from django_migrations''')
    migration_history_entries = [(entry[1], entry[2]) for entry in cursor.fetchall()]

    apps = appmanager.get_apps(user)
    apps.append(appmanager.get_desktop_module('desktop'))
    missing_migration_entries = []
    for app in apps:
      if app.migrations_path:
        for migration_file_name in glob.iglob(app.migrations_path + '/*.py'):
          migration_name = os.path.splitext(os.path.basename(migration_file_name))[0]
          if migration_name != "__init__" and (app.name, migration_name) not in migration_history_entries:
              missing_migration_entries.append((app.name, migration_name))

    if missing_migration_entries:
      res.append(('django_migrations', new_str(_('''django_migrations table seems to be corrupted or incomplete.
                                                        %s entries are missing in the table: %s''') % (len(missing_migration_entries), missing_migration_entries))))
  except Exception:
    LOG.exception("Error in config validation of django_migrations")

  return res

def config_validator(user):
  """
  config_validator() -> [ (config_variable, error_message) ]

  Called by core check_config() view.
  """
  from beeswax.models import QueryHistory, SavedQuery, Session
  from desktop.lib import i18n
  from desktop.models import Document, Document2 # Avoid cyclic loop
  from desktop.settings import DOCUMENT2_MAX_ENTRIES # Avoid cyclic loop
  from oozie.models import Job

  res = []

  doc_count = Document.objects.count()
  if doc_count > DOCUMENT2_MAX_ENTRIES:
    res.append(('DOCUMENT_CLEANUP_WARNING', new_str(_('Desktop Document has more than %d entries: %d, '
                'please run "hue desktop_document_cleanup --cm-managed" to remove old entries' % (DOCUMENT2_MAX_ENTRIES, doc_count)))))

  doc2_count = Document2.objects.count()
  if doc2_count > DOCUMENT2_MAX_ENTRIES:
    res.append(('DOCUMENT2_CLEANUP_WARNING', new_str(_('Desktop Document2 has more than %d entries: %d, '
                'please run "hue desktop_document_cleanup --cm-managed" to remove old entries' % (DOCUMENT2_MAX_ENTRIES, doc2_count)))))

  session_count = Session.objects.count()
  if session_count > DOCUMENT2_MAX_ENTRIES:
    res.append(('SESSION_CLEANUP_WARNING', new_str(_('Desktop Session has more than %d entries: %d, '
                'please run "hue desktop_document_cleanup --cm-managed" to remove old entries' % (DOCUMENT2_MAX_ENTRIES, session_count)))))

  qh_count = QueryHistory.objects.count()
  if qh_count > DOCUMENT2_MAX_ENTRIES:
    res.append(('QueryHistory_CLEANUP_WARNING', new_str(_('Query History has more than %d entries: %d, '
                'please run "hue desktop_document_cleanup --cm-managed" to remove old entries' % (DOCUMENT2_MAX_ENTRIES, qh_count)))))

  sq_count = SavedQuery.objects.count()
  if sq_count > DOCUMENT2_MAX_ENTRIES:
    res.append(('SavedQuery_CLEANUP_WARNING', new_str(_('Saved Query has more than %d entries: %d, '
                'please run "hue desktop_document_cleanup --cm-managed" to remove old entries' % (DOCUMENT2_MAX_ENTRIES, sq_count)))))

  job_count = Job.objects.count()
  if job_count > DOCUMENT2_MAX_ENTRIES:
    res.append(('OOZIEJOB_CLEANUP_WARNING', new_str(_('Oozie Job has more than %d entries: %d, '
                'please run "hue desktop_document_cleanup --cm-managed" to remove old entries' % (DOCUMENT2_MAX_ENTRIES, job_count)))))

  if not get_secret_key():
    res.append((SECRET_KEY, new_str(_("Secret key should be configured as a random string. All sessions will be lost on restart"))))

  # Validate SSL setup
  if SSL_CERTIFICATE.get():
    res.extend(validate_path(SSL_CERTIFICATE, is_dir=False))
    if not SSL_PRIVATE_KEY.get():
      res.append((SSL_PRIVATE_KEY, new_str(_("SSL private key file should be set to enable HTTPS."))))
    else:
      res.extend(validate_path(SSL_PRIVATE_KEY, is_dir=False))

  # Validate encoding
  if not i18n.validate_encoding(DEFAULT_SITE_ENCODING.get()):
    res.append((DEFAULT_SITE_ENCODING, new_str(_("Encoding not supported."))))

  # Validate kerberos
  if KERBEROS.HUE_KEYTAB.get() is not None:
    res.extend(validate_path(KERBEROS.HUE_KEYTAB, is_dir=False))
    # Keytab should not be world or group accessible
    kt_stat = os.stat(KERBEROS.HUE_KEYTAB.get())
    if stat.S_IMODE(kt_stat.st_mode) & 0o077:
      res.append((KERBEROS.HUE_KEYTAB,
                  force_unicode(_("Keytab should have 0600 permissions (has %o).") %
                  stat.S_IMODE(kt_stat.st_mode))))

    res.extend(validate_path(KERBEROS.KINIT_PATH, is_dir=False))
    res.extend(validate_path(KERBEROS.CCACHE_PATH, is_dir=False))

  if LDAP.LDAP_SERVERS.get():
    for ldap_record_key in LDAP.LDAP_SERVERS.get():
      res.extend(validate_ldap(user, LDAP.LDAP_SERVERS.get()[ldap_record_key]))
  else:
    res.extend(validate_ldap(user, LDAP))

  # Validate MYSQL storage engine of all tables
  res.extend(validate_database(user))

  # Validate if oozie email server is active
  try:
    from oozie.views.editor2 import _is_oozie_mail_enabled

    if not _is_oozie_mail_enabled(user):
      res.append(('OOZIE_EMAIL_SERVER', new_str(_('Email notifications is disabled for Workflows and Jobs as SMTP server is localhost.'))))
  except Exception as e:
    LOG.warn('Config check failed because Oozie app not installed %s' % e)

  from notebook.models import make_notebook
  from notebook.api import _save_notebook

  notebook = make_notebook(name='test', editor_type='hive', statement='select "ทดสอบ"', status='ready')
  notebook_doc = None
  try:
    notebook_doc, save_as = _save_notebook(notebook.get_data(), user)
  except:
    res.append(('DATABASE_CHARACTER_SET', new_str(_('Character set of <i>search</i> field in <i>desktop_document2</i> table is not UTF-8. <br>'
                                                    '<b>NOTE:</b> Configure the database for character set AL32UTF8 and national character set UTF8.'))))
  if notebook_doc:
    notebook_doc.delete()

  if 'use_new_editor' in USE_NEW_EDITOR.bind_to:
    res.append(('[desktop] use_new_editor', new_str(_('This configuration flag has been deprecated.'))))

  return res

def get_redaction_policy():
  """
  Return the configured redaction policy.
  """

  return LOG_REDACTION_FILE.get()


def get_secret_key():
  secret_key = os.environ.get('HUE_SECRET_KEY')
  if secret_key is not None:
    return secret_key

  secret_key = SECRET_KEY.get()
  if not secret_key:
    secret_key = SECRET_KEY_SCRIPT.get()

  return secret_key


def get_ssl_password():
  password = os.environ.get('HUE_SSL_PASSWORD')
  if password is not None:
    return password

  password = SSL_PASSWORD.get()
  if not password:
    password = SSL_PASSWORD_SCRIPT.get()

  return password


def get_database_password():
  password = os.environ.get('HUE_DATABASE_PASSWORD')
  if password is not None:
    return password

  password = DATABASE.PASSWORD.get()
  if not password:
    password = DATABASE.PASSWORD_SCRIPT.get()

  return password


def get_smtp_password():
  password = os.environ.get('HUE_SMTP_PASSWORD')
  if password is not None:
    return password

  password = SMTP.PASSWORD.get()
  if not password:
    password = SMTP.PASSWORD_SCRIPT.get()

  return password


def get_ldap_bind_password(ldap_config):
  password = os.environ.get('HUE_LDAP_BIND_PASSWORD')
  if password is not None:
    return password

  password = ldap_config.BIND_PASSWORD.get()
  if not password:
    password = ldap_config.BIND_PASSWORD_SCRIPT.get()

  return password

PERMISSION_ACTION_GS = "gs_access"

GC_ACCOUNTS = UnspecifiedConfigSection(
  'gc_accounts',
  help=_('One entry for each GC account'),
  each=ConfigSection(
    help=_('Information about single GC account'),
    members=dict(
      JSON_CREDENTIALS=Config(
        key='json_credentials',
        type=str,
        default=None,
      )
    )
  )
)

def is_gs_enabled():
  from desktop.lib.idbroker import conf as conf_idbroker # Circular dependencies  desktop.conf -> idbroker.conf -> desktop.conf
  return ('default' in list(GC_ACCOUNTS.keys()) and GC_ACCOUNTS['default'].JSON_CREDENTIALS.get()) or conf_idbroker.is_idbroker_enabled('gs')

def has_gs_access(user):
  from desktop.auth.backend import is_admin
  return user.is_authenticated() and user.is_active and (is_admin(user) or user.has_hue_permission(action="gs_access", app="filebrowser"))<|MERGE_RESOLUTION|>--- conflicted
+++ resolved
@@ -820,21 +820,19 @@
       type=int,
       default=0,
     ),
-<<<<<<< HEAD
     STORE_USER_PASSWORD = Config(
       key="store_user_password",
       help=_("!!! Insecure. Store user password in session, so it can be reused for login to the other services (vertica, presto,...)"),
       type=coerce_bool,
       default=False
-=======
+    ),
     TRUSTED_ORIGINS = Config(
       key="trusted_origins",
       help=_("A list of hosts which are trusted origins for unsafe requests. See django's CSRF_TRUSTED_ORIGINS for more information"),
       type=coerce_csv,
       default='.cloudera.com',
->>>>>>> 672437f3
     )
-  )
+ )
 )
 
 KNOX = ConfigSection(
