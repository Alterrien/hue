# Licensed to Cloudera, Inc. under one
# or more contributor license agreements.  See the NOTICE file
# distributed with this work for additional information
# regarding copyright ownership.  Cloudera, Inc. licenses this file
# to you under the Apache License, Version 2.0 (the
# "License"); you may not use this file except in compliance
# with the License.  You may obtain a copy of the License at
#
#     http://www.apache.org/licenses/LICENSE-2.0
#
# Unless required by applicable law or agreed to in writing, software
# distributed under the License is distributed on an "AS IS" BASIS,
# WITHOUT WARRANTIES OR CONDITIONS OF ANY KIND, either express or implied.
# See the License for the specific language governing permissions and
# limitations under the License.
#
# This file should be the one source of truth for for versions within HUE.
# It is at least included by each of the default hue app's setup.py.

<<<<<<< HEAD
VERSION="4.4.0"
=======
VERSION="4.5.0"
>>>>>>> c9d788b7
<|MERGE_RESOLUTION|>--- conflicted
+++ resolved
@@ -17,8 +17,4 @@
 # This file should be the one source of truth for for versions within HUE.
 # It is at least included by each of the default hue app's setup.py.
 
-<<<<<<< HEAD
-VERSION="4.4.0"
-=======
-VERSION="4.5.0"
->>>>>>> c9d788b7
+VERSION="4.5.0"