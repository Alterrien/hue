# Licensed to Cloudera, Inc. under one
# or more contributor license agreements.  See the NOTICE file
# distributed with this work for additional information
# regarding copyright ownership.  Cloudera, Inc. licenses this file
# to you under the Apache License, Version 2.0 (the
# "License"); you may not use this file except in compliance
# with the License.  You may obtain a copy of the License at
#
#     http://www.apache.org/licenses/LICENSE-2.0
#
# Unless required by applicable law or agreed to in writing, software
# distributed under the License is distributed on an "AS IS" BASIS,
# WITHOUT WARRANTIES OR CONDITIONS OF ANY KIND, either express or implied.
# See the License for the specific language governing permissions and
# limitations under the License.
#
# This file should be the one source of truth for for versions within HUE.
# It is at least included by each of the default hue app's setup.py.

<<<<<<< HEAD
VERSION="4.7.1"
=======
VERSION="4.11.0"
>>>>>>> 44e4238f
<|MERGE_RESOLUTION|>--- conflicted
+++ resolved
@@ -17,8 +17,4 @@
 # This file should be the one source of truth for for versions within HUE.
 # It is at least included by each of the default hue app's setup.py.
 
-<<<<<<< HEAD
-VERSION="4.7.1"
-=======
-VERSION="4.11.0"
->>>>>>> 44e4238f
+VERSION="4.11.0"