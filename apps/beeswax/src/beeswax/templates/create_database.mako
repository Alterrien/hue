--- conflicted
+++ resolved
@@ -234,19 +234,11 @@
       });
 
       huePubSub.subscribe("assist.table.selected", function (entry) {
-<<<<<<< HEAD
-        location.href = '/metastore/table/' + entry.path[0] + '/' + entry.name + '?source_type=' + entry.getConnector().id + '&namespace=' + entry.namespace.id;
-      });
-
-      huePubSub.subscribe("assist.database.selected", function (entry) {
-        location.href = '/metastore/tables/' + entry.name + '?source_type=' + entry.getConnector().id + '&namespace=' + entry.namespace.id;
-=======
         location.href = '/metastore/table/' + entry.path[0] + '/' + entry.name + '?connector_id=' + entry.getConnector().id + '&namespace=' + entry.namespace.id;
       });
 
       huePubSub.subscribe("assist.database.selected", function (entry) {
         location.href = '/metastore/tables/' + entry.name + '?connector_id=' + entry.getConnector().id + '&namespace=' + entry.namespace.id;
->>>>>>> 44e4238f
       });
     }
 
