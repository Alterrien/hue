--- conflicted
+++ resolved
@@ -192,21 +192,12 @@
       self.apiHelper.withTotalStorage('assist', 'assist_panel_visible', self.isLeftPanelVisible, true);
 
 
-<<<<<<< HEAD
-      huePubSub.subscribe("assist.table.selected", function (tableDef) {
-        location.href = '/metastore/table/' + tableDef.database + '/' + tableDef.name  + '?source_type=' + tableDef.sourceType + '&namespace=' + tableDef.namespace.id;
-      });
-
-      huePubSub.subscribe("assist.database.selected", function (databaseDef) {
-        location.href = '/metastore/tables/' + databaseDef.name + '?source_type=' + databaseDef.sourceType + '&namespace=' + databaseDef.namespace.id;
-=======
       huePubSub.subscribe("assist.table.selected", function (entry) {
-        location.href = '/metastore/table/' + entry.path[0] + '/' + entry.name + '?source=' + entry.getConnector().id + '&namespace=' + entry.namespace.id;
+        location.href = '/metastore/table/' + entry.path[0] + '/' + entry.name + '?source_type=' + entry.getConnector().id + '&namespace=' + entry.namespace.id;
       });
 
       huePubSub.subscribe("assist.database.selected", function (entry) {
-        location.href = '/metastore/tables/' + entry.name + '?source=' + entry.getConnector().id + '&namespace=' + entry.namespace.id;
->>>>>>> c4054ce1
+        location.href = '/metastore/tables/' + entry.name + '?source_type=' + entry.getConnector().id + '&namespace=' + entry.namespace.id;
       });
     }
 
