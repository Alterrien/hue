#!/usr/bin/env python
# Licensed to Cloudera, Inc. under one
# or more contributor license agreements.  See the NOTICE file
# distributed with this work for additional information
# regarding copyright ownership.  Cloudera, Inc. licenses this file
# to you under the Apache License, Version 2.0 (the
# "License"); you may not use this file except in compliance
# with the License.  You may obtain a copy of the License at
#
#     http://www.apache.org/licenses/LICENSE-2.0
#
# Unless required by applicable law or agreed to in writing, software
# distributed under the License is distributed on an "AS IS" BASIS,
# WITHOUT WARRANTIES OR CONDITIONS OF ANY KIND, either express or implied.
# See the License for the specific language governing permissions and
# limitations under the License.

from builtins import next, filter, map, object
import logging
import json
import re
import sys

from operator import itemgetter

from TCLIService import TCLIService
from TCLIService.ttypes import TOpenSessionReq, TGetTablesReq, TFetchResultsReq, TStatusCode, TGetResultSetMetadataReq, \
  TGetColumnsReq, TTypeId, TExecuteStatementReq, TGetOperationStatusReq, TFetchOrientation, \
  TCloseSessionReq, TGetSchemasReq, TGetLogReq, TCancelOperationReq, TCloseOperationReq, TFetchResultsResp, TRowSet, TGetFunctionsReq, \
  TGetCrossReferenceReq, TGetPrimaryKeysReq

from desktop.lib import python_util, thrift_util
from desktop.conf import DEFAULT_USER, USE_THRIFT_HTTP_JWT

from beeswax import conf as beeswax_conf, hive_site
from beeswax.hive_site import hiveserver2_use_ssl
from beeswax.conf import CONFIG_WHITELIST, LIST_PARTITIONS_LIMIT, MAX_CATALOG_SQL_ENTRIES
from beeswax.models import Session, HiveServerQueryHandle, HiveServerQueryHistory
from beeswax.server.dbms import Table, DataTable, QueryServerException, InvalidSessionQueryServerException, reset_ha
from notebook.connectors.base import get_interpreter

if sys.version_info[0] > 2:
  from django.utils.translation import gettext as _
else:
  from django.utils.translation import ugettext as _


LOG = logging.getLogger(__name__)
IMPALA_RESULTSET_CACHE_SIZE = 'impala.resultset.cache.size'
DEFAULT_USER = DEFAULT_USER.get()


class HiveServerTable(Table):
  """
  We get the table details from a DESCRIBE FORMATTED.
  """

  def __init__(self, table_results, table_schema, desc_results, desc_schema):
    if beeswax_conf.THRIFT_VERSION.get() >= 7:
      if not table_results.columns:
        raise QueryServerException('No table columns')
      self.table = table_results.columns
    else: # Deprecated. To remove in Hue 4.
      if not table_results.rows:
        raise QueryServerException('No table rows')
      self.table = table_results.rows and table_results.rows[0] or ''

    self.table_schema = table_schema
    self.desc_results = desc_results
    self.desc_schema = desc_schema
    self.is_impala_only = False # Aka Kudu

    self.describe = HiveServerTTableSchema(self.desc_results, self.desc_schema).cols()
    self._details = None

  @property
  def name(self):
    return HiveServerTRow(self.table, self.table_schema).col('TABLE_NAME')

  @property
  def is_view(self):
    return HiveServerTRow(self.table, self.table_schema).col('TABLE_TYPE') == 'VIEW'

  @property
  def partition_keys(self):
    try:
      return [PartitionKeyCompatible(row['col_name'], row['data_type'], row['comment']) for row in self._get_partition_columns()]
    except:
      LOG.exception('failed to get partition keys')
      return []

  @property
  def path_location(self):
    if self.is_impala_only:
      return None

    try:
      rows = self.describe
      rows = [row for row in rows if row['col_name'].startswith('Location:')]
      if rows:
        return rows[0]['data_type']
    except:
      LOG.exception('failed to get path location')
      return None

  @property
  def cols(self):
    rows = self.describe
    col_row_index = 0
    try:
      cols = [col.strip() for col in map(itemgetter('col_name'), rows[col_row_index:])]
      # Hive MR/Impala have headers and one blank line, Hive Tez has nothing, Hive LLAP upstream has headers and no blank line
      if cols[0] == '# col_name':
        col_row_index = 1
        if not cols[1]:
          col_row_index += 1
        cols = cols[col_row_index:]
      end_cols_index = cols.index('')
      return rows[col_row_index:][:end_cols_index] + self._get_partition_columns()
    except ValueError:  # DESCRIBE on nested columns does not always contain additional rows beyond cols
      return rows[col_row_index:]
    except:
      return rows

  def _get_partition_columns(self):
    rows = self.describe
    try:
      col_row_index = list(map(itemgetter('col_name'), rows)).index('# Partition Information') + 2
      if rows[col_row_index]['col_name'] == '': # Impala has a blank line
        col_row_index += 1
      end_cols_index = list(map(itemgetter('col_name'), rows[col_row_index:])).index('')
      return rows[col_row_index:][:end_cols_index]
    except:
      # Not partitioned
      return []

  def _parse_keys(self, key_name):
    rows = self.describe

    try:
      col_row_index = list(map(itemgetter('col_name'), rows)).index(key_name) + 3
      try:
        end_cols_index = list(map(itemgetter('col_name'), rows[col_row_index:])).index('')
        keys = rows[col_row_index:][:end_cols_index]
      except ValueError:
        keys = rows[col_row_index:]  # There was no other constraints afterwards
    except Exception:
      # No info (e.g. IMPALA-8291)
      keys = []

    return keys

  @property
  def primary_keys(self):
    # Note: Thrift has GetPrimaryKeys() API
    return [
      PartitionKeyCompatible(row['data_type'].strip(), 'NULL', row['comment']) for row in self._parse_keys(key_name='# Primary Key')
    ]

  @property
  def foreign_keys(self):
    # Note: Thrift has GetCrossReference() API
    return [
      PartitionKeyCompatible(
        row['data_type'].strip().split(':', 1)[1],  # from: Column Name:head
        row['col_name'].strip().split(':', 1)[1],  # to: Parent Column Name:default.persons.id
        row['comment']
      )
      for row in self._parse_keys(key_name='# Foreign Keys')
    ]

  @property
  def comment(self):
    return HiveServerTRow(self.table, self.table_schema).col('REMARKS')

  @property
  def properties(self):
    rows = self.describe
    col_row_index = 2
    try:
      end_cols_index = list(map(itemgetter('col_name'), rows[col_row_index:])).index('')
    except ValueError as e:
      end_cols_index = MAX_CATALOG_SQL_ENTRIES.get()
      LOG.warning('Could not guess end column index, so defaulting to %s: %s' % (end_cols_index, e))
    return [{
          'col_name': prop['col_name'].strip() if prop['col_name'] else prop['col_name'],
          'data_type': prop['data_type'].strip() if prop['data_type'] else prop['data_type'],
          'comment': prop['comment'].strip() if prop['comment'] else prop['comment']
        }
        for prop in rows[col_row_index + end_cols_index + 1:
      ]
    ]

  @property
  def stats(self):
    try:
      rows = self.properties
      col_row_index = list(map(itemgetter('col_name'), rows)).index('Table Parameters:') + 1
      end_cols_index = list(map(itemgetter('data_type'), rows[col_row_index:])).index(None)
      return rows[col_row_index:][:end_cols_index]
    except:
      LOG.exception('Table stats could not be retrieved')
      return []

  @property
  def storage_details(self):
    rows = self.properties
    col_row_index = list(map(itemgetter('col_name'), rows)).index('Storage Desc Params:') + 1
    return rows[col_row_index:][:col_row_index + 2]

  @property
  def has_complex(self):
    has_complex = False
    complex_types = ["struct", "array", "map", "uniontype"]
    patterns = [re.compile(typ) for typ in complex_types]

    for column in self.cols:
      if isinstance(column, dict) and 'data_type' in column:
        column_type = column['data_type']
      else:  # Col object
        column_type = column.type
      if column_type and any(p.match(column_type.lower()) for p in patterns):
        has_complex = True
        break

    return has_complex

  @property
  def details(self):
    if self._details is None:
      props = dict([(stat['col_name'], stat['data_type']) for stat in self.properties if stat['col_name'] != 'Table Parameters:'])
      serde = props.get('SerDe Library:', '')
      if 'ParquetHiveSerDe' in serde:
        details_format = 'parquet'
      elif 'LazySimpleSerDe' in serde:
        details_format = 'text'
      elif self.is_impala_only:
        details_format = 'kudu'
      else:
        details_format = serde.rsplit('.', 1)[-1]

      self._details = {
          'stats': dict([(stat['data_type'], stat['comment']) for stat in self.stats]),
          'properties': {
            'owner': props.get('Owner:'),
            'create_time': props.get('CreateTime:'),
            'table_type': props.get('Table Type:', 'MANAGED_TABLE'),
            'format': details_format,
        }
      }

    return self._details


class HiveServerTRowSet2(object):
  def __init__(self, row_set, schema):
    self.row_set = row_set
    self.rows = row_set.rows
    self.schema = schema
    self.startRowOffset = row_set.startRowOffset

  def is_empty(self):
    return not self.row_set.columns or not HiveServerTColumnValue2(self.row_set.columns[0]).val

  def cols(self, col_names):
    cols_rows = []

    rs = HiveServerTRow2(self.row_set.columns, self.schema)
    cols = [rs.full_col(name) for name in col_names]

    for cols_row in zip(*cols):
      cols_rows.append(dict(zip(col_names, cols_row)))

    return cols_rows

  def __iter__(self):
    return self

  def __next__(self):
    if self.row_set.columns:
      return HiveServerTRow2(self.row_set.columns, self.schema)
    else:
      raise StopIteration


class HiveServerTRow2(object):
  def __init__(self, cols, schema):
    self.cols = cols
    self.schema = schema

  def col(self, colName):
    pos = self._get_col_position(colName)
    try:
      return HiveServerTColumnValue2(self.cols[pos]).val[0] # Return only first element
    except:
      # Bug with SparkSql
      return ''

  def full_col(self, colName):
    pos = self._get_col_position(colName)
    return HiveServerTColumnValue2(self.cols[pos]).val # Return the full column and its values

  def _get_col_position(self, column_name):
    return list(filter(lambda i_col1: i_col1[1].columnName == column_name, enumerate(self.schema.columns)))[0][0]

  def fields(self):
    try:
      return [HiveServerTColumnValue2(field).val.pop(0) for field in self.cols]
    except IndexError:
      raise StopIteration


class HiveServerTColumnValue2(object):
  def __init__(self, tcolumn_value):
    self.column_value = tcolumn_value

  @property
  def val(self):
    # Could directly get index from schema but would need to cache the schema
    if self.column_value.stringVal:
      return self._get_val(self.column_value.stringVal)
    elif self.column_value.i16Val is not None:
      return self._get_val(self.column_value.i16Val)
    elif self.column_value.i32Val is not None:
      return self._get_val(self.column_value.i32Val)
    elif self.column_value.i64Val is not None:
      return self._get_val(self.column_value.i64Val)
    elif self.column_value.doubleVal is not None:
      return self._get_val(self.column_value.doubleVal)
    elif self.column_value.boolVal is not None:
      return self._get_val(self.column_value.boolVal)
    elif self.column_value.byteVal is not None:
      return self._get_val(self.column_value.byteVal)
    elif self.column_value.binaryVal is not None:
      return self._get_val(self.column_value.binaryVal)

  @classmethod
  def _get_val(cls, column):
    column.values = cls.set_nulls(column.values, column.nulls)
    column.nulls = '' # Clear the null values for not re-marking again the column with nulls at the next call
    return column.values

  @classmethod
  def mark_nulls(cls, values, bytestring):
    if sys.version_info[0] < 3 or isinstance(bytestring, bytes):
      mask = bytearray(bytestring)
    else:
      bitstring = python_util.from_string_to_bits(bytestring)
      mask = python_util.get_bytes_from_bits(bitstring)

    for n in mask:
      yield n & 0x01
      yield n & 0x02
      yield n & 0x04
      yield n & 0x08

      yield n & 0x10
      yield n & 0x20
      yield n & 0x40
      yield n & 0x80

  @classmethod
  def set_nulls(cls, values, bytestring):
    can_decode = True
    if sys.version_info[0] == 3 and isinstance(bytestring, bytes):
      try:
        bytestring = bytestring.decode('utf-8')
      except:
        can_decode = False

    if bytestring == '' or (can_decode and re.match('^(\x00)+$', bytestring)): # HS2 has just \x00 or '', Impala can have \x00\x00...
      return values
    else:
      _values = [None if is_null else value for value, is_null in zip(values, cls.mark_nulls(values, bytestring))]
      if len(values) != len(_values): # HS2 can have just \x00\x01 instead of \x00\x01\x00...
        _values.extend(values[len(_values):])
      return _values


class HiveServerDataTable(DataTable):
  def __init__(self, results, schema, operation_handle, query_server, session=None):
    self.schema = schema and schema.schema
    self.row_set = HiveServerTRowSet(results.results, schema)
    self.operation_handle = operation_handle
    if query_server.get('dialect') == 'impala':
      self.has_more = results.hasMoreRows
    else:
      self.has_more = not self.row_set.is_empty()    # Should be results.hasMoreRows but always True in HS2
    self.startRowOffset = self.row_set.startRowOffset    # Always 0 in HS2
    self.session = session

  @property
  def ready(self):
    return True

  def cols(self):
    if self.schema:
      return [HiveServerTColumnDesc(col) for col in self.schema.columns]
    else:
      return []

  def rows(self):
    for row in self.row_set:
      try:
        yield row.fields()
      except StopIteration as e:
        if sys.version_info[0] > 2:
          return  # pep-0479: expected Py3.8 generator raised StopIteration
        else:
          raise e



class HiveServerTTableSchema(object):
  def __init__(self, columns, schema):
    self.columns = columns
    self.schema = schema

  def cols(self):
    try:
      return HiveServerTRowSet(self.columns, self.schema).cols(('col_name', 'data_type', 'comment'))
    except:
      # Impala API is different
      cols = HiveServerTRowSet(self.columns, self.schema).cols(('name', 'type', 'comment'))
      for col in cols:
        col['col_name'] = col.pop('name')
        col['data_type'] = col.pop('type')
      return cols

  def col(self, colName):
    pos = self._get_col_position(colName)
    return HiveServerTColumnDesc(self.columns[pos]).val

  def _get_col_position(self, column_name):
    return list(filter(lambda i_col2: i_col2[1].columnName == column_name, enumerate(self.schema.columns)))[0][0]


if hasattr(beeswax_conf.THRIFT_VERSION, 'get') and beeswax_conf.THRIFT_VERSION.get() >= 7:
  HiveServerTRow = HiveServerTRow2
  HiveServerTRowSet = HiveServerTRowSet2
else:
  # Deprecated. To remove in Hue 4.
  class HiveServerTRow(object):
    def __init__(self, row, schema):
      self.row = row
      self.schema = schema

    def col(self, colName):
      pos = self._get_col_position(colName)
      return HiveServerTColumnValue(self.row.colVals[pos]).val

    def _get_col_position(self, column_name):
      return list(filter(lambda i_col: i_col[1].columnName == column_name, enumerate(self.schema.columns)))[0][0]

    def fields(self):
      return [HiveServerTColumnValue(field).val for field in self.row.colVals]

  class HiveServerTRowSet(object):
    def __init__(self, row_set, schema):
      self.row_set = row_set
      self.rows = row_set.rows
      self.schema = schema
      self.startRowOffset = row_set.startRowOffset

    def is_empty(self):
      return len(self.rows) == 0

    def cols(self, col_names):
      cols_rows = []
      for row in self.rows:
        row = HiveServerTRow(row, self.schema)
        cols = {}
        for col_name in col_names:
          cols[col_name] = row.col(col_name)
        cols_rows.append(cols)
      return cols_rows

    def __iter__(self):
      return self

    def __next__(self):
      if self.rows:
        return HiveServerTRow(self.rows.pop(0), self.schema)
      else:
        raise StopIteration


class HiveServerTColumnValue(object):
  def __init__(self, tcolumn_value):
    self.column_value = tcolumn_value

  @property
  def val(self):
    if self.column_value.boolVal is not None:
      return self.column_value.boolVal.value
    elif self.column_value.byteVal is not None:
      return self.column_value.byteVal.value
    elif self.column_value.i16Val is not None:
      return self.column_value.i16Val.value
    elif self.column_value.i32Val is not None:
      return self.column_value.i32Val.value
    elif self.column_value.i64Val is not None:
      return self.column_value.i64Val.value
    elif self.column_value.doubleVal is not None:
      return self.column_value.doubleVal.value
    elif self.column_value.stringVal is not None:
      return self.column_value.stringVal.value


class HiveServerTColumnDesc(object):
  def __init__(self, column):
    self.column = column

  @property
  def name(self):
    return self.column.columnName

  @property
  def comment(self):
    return self.column.comment

  @property
  def type(self):
    return self.get_type(self.column.typeDesc)

  @classmethod
  def get_type(self, typeDesc):
    for ttype in typeDesc.types:
      if ttype.primitiveEntry is not None:
        return TTypeId._VALUES_TO_NAMES[ttype.primitiveEntry.type]
      elif ttype.mapEntry is not None:
        return ttype.mapEntry
      elif ttype.unionEntry is not None:
        return ttype.unionEntry
      elif ttype.arrayEntry is not None:
        return ttype.arrayEntry
      elif ttype.structEntry is not None:
        return ttype.structEntry
      elif ttype.userDefinedTypeEntry is not None:
        return ttype.userDefinedTypeEntry


class HiveServerClient(object):
  HS2_MECHANISMS = {
      'KERBEROS': 'GSSAPI',
      'NONE': 'PLAIN',
      'NOSASL': 'NOSASL',
      'LDAP': 'PLAIN',
      'PAM': 'PLAIN',
      'CUSTOM': 'PLAIN',
  }

  DEFAULT_TABLE_TYPES = [
    'TABLE',
    'VIEW',
    'EXTERNAL_TABLE',
    'MATERIALIZED_VIEW',
  ]

  def __init__(self, query_server, user):
    self.query_server = query_server
    self.user = user
    self.coordinator_host = ''
    self.has_close_sessions = query_server.get('close_sessions', False)
    self.has_session_pool = query_server.get('has_session_pool', False)
    self.max_number_of_sessions = query_server.get('max_number_of_sessions', 1)

    use_sasl, mechanism, kerberos_principal_short_name, kerberos_principal_instance, impersonation_enabled, auth_username, auth_password = self.get_security()
    LOG.info(
<<<<<<< HEAD
        '%s: server_host=%s, use_sasl=%s, mechanism=%s, kerberos_principal_short_name=%s, kerberos_principal_instance=%s, impersonation_enabled=%s, auth_username=%s' % (
        self.query_server['server_name'], self.query_server['server_host'], use_sasl, mechanism, kerberos_principal_short_name, kerberos_principal_instance, impersonation_enabled, auth_username)
=======
        '%s: server_host=%s, use_sasl=%s, mechanism=%s, kerberos_principal_short_name=%s, impersonation_enabled=%s, auth_username=%s' % (
        self.query_server['server_name'], self.query_server['server_host'], use_sasl, mechanism, kerberos_principal_short_name,
        impersonation_enabled, auth_username)
>>>>>>> 44e4238f
    )

    self.use_sasl = use_sasl
    self.kerberos_principal_short_name = kerberos_principal_short_name
    self.impersonation_enabled = impersonation_enabled

    if self.query_server.get('dialect') == 'impala':
      from impala import conf as impala_conf

      ssl_enabled = impala_conf.SSL.ENABLED.get()
      ca_certs = impala_conf.SSL.CACERTS.get()
      keyfile = impala_conf.SSL.KEY.get()
      certfile = impala_conf.SSL.CERT.get()
      validate = impala_conf.SSL.VALIDATE.get()
      timeout = impala_conf.SERVER_CONN_TIMEOUT.get()
    else:
      ssl_enabled = hiveserver2_use_ssl()
      ca_certs = beeswax_conf.SSL.CACERTS.get()
      keyfile = beeswax_conf.SSL.KEY.get()
      certfile = beeswax_conf.SSL.CERT.get()
      validate = beeswax_conf.SSL.VALIDATE.get()
      timeout = beeswax_conf.SERVER_CONN_TIMEOUT.get()

    if auth_username and not USE_THRIFT_HTTP_JWT.get():
      username = auth_username
      password = auth_password
    else:
      username = user.username
      password = None

    thrift_class = TCLIService
    if self.query_server.get('dialect') == 'impala':
      from ImpalaService import ImpalaHiveServer2Service
      thrift_class = ImpalaHiveServer2Service

    LOG.debug('Using %s for host_name %s' % (thrift_class, query_server['server_host']))

    self._client = thrift_util.get_client(
        thrift_class.Client,
        query_server['server_host'],
        query_server['server_port'],
        service_name=query_server['server_name'],
        kerberos_principal=kerberos_principal_short_name,
        kerberos_principal_instance=kerberos_principal_instance,
        use_sasl=use_sasl,
        mechanism=mechanism,
        username=username,
        password=password,
        timeout_seconds=timeout,
        use_ssl=ssl_enabled,
        ca_certs=ca_certs,
        keyfile=keyfile,
        certfile=certfile,
        validate=validate,
        transport_mode=query_server.get('transport_mode', 'socket'),
        http_url=query_server.get('http_url', ''),
        coordinator_host=self.coordinator_host
    )


  def get_security(self):
    principal = self.query_server['principal']
    impersonation_enabled = False
    auth_username = self.query_server['auth_username']  # Pass-through LDAP/PAM authentication
    auth_password = self.query_server['auth_password']

    if principal:
      kerberos_principal_short_name, kerberos_principal_instance = principal.split('@',1)[0].split('/', 1)
    else:
      kerberos_principal_short_name = kerberos_principal_instance = None

    use_sasl = self.query_server['use_sasl']  # Coming from dialect conf.USE_SASL
    if self.query_server.get('dialect') == 'impala':
      if auth_password:  # Force LDAP/PAM.. auth if auth_password is provided
        mechanism = HiveServerClient.HS2_MECHANISMS['NONE']
      else:
        mechanism = HiveServerClient.HS2_MECHANISMS['KERBEROS']
      impersonation_enabled = self.query_server['impersonation_enabled']
    else:
      hive_mechanism = hive_site.get_hiveserver2_authentication()
      if hive_mechanism not in HiveServerClient.HS2_MECHANISMS:
        raise Exception(
          _('%s server authentication not supported. Valid are %s.') % (hive_mechanism, list(HiveServerClient.HS2_MECHANISMS.keys()))
        )
      mechanism = HiveServerClient.HS2_MECHANISMS[hive_mechanism]
      impersonation_enabled = hive_site.hiveserver2_impersonation_enabled()

    return use_sasl, mechanism, kerberos_principal_short_name, kerberos_principal_instance, impersonation_enabled, auth_username, auth_password


  def open_session(self, user):
    self.user = user
    kwargs = {
        'client_protocol': beeswax_conf.THRIFT_VERSION.get() - 1,
        'username': user.username,  # If SASL or LDAP, it gets the username from the authentication mechanism since it dependents on it.
        'configuration': {},
    }
    connector_type = 'hive' if self.query_server['server_name'] == 'beeswax' else self.query_server['server_name']
    interpreter = get_interpreter(connector_type=connector_type, user=self.user)

    if self.impersonation_enabled:
      kwargs.update({'username': DEFAULT_USER})

      if self.query_server.get('dialect') == 'impala':  # Only when Impala accepts it
        kwargs['configuration'].update({'impala.doas.user': user.username})

    if self.query_server['server_name'] == 'beeswax': # All the time
      kwargs['configuration'].update({'hive.server2.proxy.user': user.username})
      kwargs['configuration'].update({'com.criteo.hive.client': 'hue'})

    if self.query_server['server_name'] == 'hplsql' or interpreter['dialect'] == 'hplsql': # All the time
      kwargs['configuration'].update({'hive.server2.proxy.user': user.username, 'set:hivevar:mode': 'HPLSQL'})

    if self.query_server['server_name'] == 'llap': # All the time
      kwargs['configuration'].update({'hive.server2.proxy.user': user.username})

    if self.query_server['server_name'] == 'sparksql': # All the time
      kwargs['configuration'].update({'hive.server2.proxy.user': user.username})

    if self.query_server.get('dialect') == 'impala' and self.query_server['SESSION_TIMEOUT_S'] > 0:
      kwargs['configuration'].update({'idle_session_timeout': str(self.query_server['SESSION_TIMEOUT_S'])})

    LOG.info('Opening %s thrift session for user %s' % (self.query_server['server_name'], user.username))

    try:
      req = TOpenSessionReq(**kwargs)
    except Exception as e:
      if 'Connection refused' in str(e):
        reset_ha()
    res = self._client.OpenSession(req)
    self.coordinator_host = self._client.get_coordinator_host()
    if self.coordinator_host:
      res.configuration['coordinator_host'] = self.coordinator_host

    if res.status is not None and res.status.statusCode not in (TStatusCode.SUCCESS_STATUS,):
      if hasattr(res.status, 'errorMessage') and res.status.errorMessage:
        message = res.status.errorMessage
      else:
        message = ''

      raise QueryServerException(Exception('Bad status for request %s:\n%s' % (req, res)), message=message)

    sessionId = res.sessionHandle.sessionId
    LOG.info('Session %s opened' % repr(sessionId.guid))

    encoded_status, encoded_guid = HiveServerQueryHandle(secret=sessionId.secret, guid=sessionId.guid).get()
    properties = json.dumps(res.configuration)

    session = Session.objects.create(
        owner=user,
        application=self.query_server['server_name'],
        status_code=res.status.statusCode,
        secret=encoded_status,
        guid=encoded_guid,
        server_protocol_version=res.serverProtocolVersion,
        properties=properties
    )

    # HS2 does not return properties in TOpenSessionResp
    # TEZ returns properties, but we need the configuration to detect engine
    properties = session.get_properties() or {}
    if not properties or self.query_server['server_name'] == 'beeswax':
      configuration = self.get_configuration(session=session)
      properties.update(configuration)
      session.properties = json.dumps(properties)
      session.save()

    return session


  def call(self, fn, req, status=TStatusCode.SUCCESS_STATUS, session=None):
    return self.call_return_result_and_session(fn, req, status, session=session)


  def call_return_result_and_session(self, fn, req, status=TStatusCode.SUCCESS_STATUS, session=None):
    if not hasattr(req, 'sessionHandle'):
      return self._call_return_result_and_session(fn, req, status=TStatusCode.SUCCESS_STATUS, session=session)

    if session:
      if session.status_code not in (
        TStatusCode.SUCCESS_STATUS, TStatusCode.SUCCESS_WITH_INFO_STATUS, TStatusCode.STILL_EXECUTING_STATUS):
        LOG.info('Retrying with a new session for %s because status is %s' % (self.user, str(session.status_code)))
        session = None
      else:
        try:
          return self._call_return_result_and_session(fn, req, status=status, session=session)
        except InvalidSessionQueryServerException as e:
          LOG.info('Retrying with a new session because for %s of %s' % (self.user, str(e)))

    if self.has_session_pool:
      session = Session.objects.get_tez_session(self.user, self.query_server['server_name'], self.max_number_of_sessions)
    elif self.max_number_of_sessions == 1: # Default behaviour: reuse opened session
      session = Session.objects.get_session(self.user, self.query_server['server_name'])

    if session:
      try:
        return self._call_return_result_and_session(fn, req, status=status, session=session)
      except InvalidSessionQueryServerException as e:
        LOG.info('Retrying with a new session because for %s of %s' % (self.user, str(e)))

    if self.has_close_sessions and self.max_number_of_sessions > 1 and \
        Session.objects.get_n_sessions(
            self.user,
            n=self.max_number_of_sessions,
            application=self.query_server['server_name']
        ).count() >= self.max_number_of_sessions:
      raise Exception('Too many open sessions. Stop a running query before starting a new one')

    session = self.open_session(self.user)

    return self._call_return_result_and_session(fn, req, status=status, session=session)


  def _call_return_result_and_session(self, fn, req, status=TStatusCode.SUCCESS_STATUS, session=None):
    if hasattr(req, 'sessionHandle') and session:
      req.sessionHandle = session.get_handle()

    res = fn(req)

    # Not supported currently in HS2 and Impala: TStatusCode.INVALID_HANDLE_STATUS
    if res.status.statusCode == TStatusCode.ERROR_STATUS and \
      re.search('Invalid SessionHandle|Invalid session|Client session expired|Could not connect', res.status.errorMessage or '', re.I):
      if session:
        session.status_code = TStatusCode.INVALID_HANDLE_STATUS
        session.save()
      raise InvalidSessionQueryServerException(Exception('Invalid Session %s:\n%s' % (req, res)))

    if status is not None and res.status.statusCode not in (
      TStatusCode.SUCCESS_STATUS, TStatusCode.SUCCESS_WITH_INFO_STATUS, TStatusCode.STILL_EXECUTING_STATUS):
      if hasattr(res.status, 'errorMessage') and res.status.errorMessage:
        message = res.status.errorMessage
      else:
        message = 'Bad status for request %s:\n%s' % (req, res)
      raise QueryServerException(Exception(message), message=message)
    else:
      return (res, session)


  def close_session(self, session):
    req = TCloseSessionReq(sessionHandle=session.get_handle())
    try:
      res = self._client.CloseSession(req)
      session.status_code = TStatusCode.INVALID_HANDLE_STATUS
      session.save()
      return res
    except Exception as e:
      session.status_code = TStatusCode.ERROR_STATUS
      session.save()
      raise e


  def get_databases(self, schemaName=None):
    # GetCatalogs() is not implemented in HS2
    req = TGetSchemasReq()
    if schemaName is not None:
      req.schemaName = schemaName
    if self.query_server.get('dialect') in ['impala', 'sparksql']:
      req.schemaName = None

    (res, session) = self.call(self._client.GetSchemas, req)

    results, schema = self.fetch_result(
      res.operationHandle, orientation=TFetchOrientation.FETCH_NEXT, max_rows=MAX_CATALOG_SQL_ENTRIES.get()
    )
    self._close(res.operationHandle, session)

    col = 'TABLE_SCHEM'
    return HiveServerTRowSet(results.results, schema.schema).cols((col,))


  def get_database(self, database):
    query = 'DESCRIBE DATABASE EXTENDED `%s`' % (database)

    desc_results, desc_schema, operation_handle, session = self.execute_statement(
      query, max_rows=MAX_CATALOG_SQL_ENTRIES.get(), orientation=TFetchOrientation.FETCH_NEXT
    )
    self._close(operation_handle, session)

    if self.query_server.get('dialect') == 'impala':
      cols = ('name', 'location', 'comment') # Skip owner as on a new line
    else:
      cols = ('db_name', 'comment', 'location', 'owner_name', 'owner_type', 'parameters')

#     try:
#       if len(HiveServerTRowSet(desc_results.results, desc_schema.schema).cols(cols)) != 1:
#         raise ValueError(_("%(query)s returned more than 1 row") % {'query': query})
#     except Exception, e:
#       print e
#       raise e

    return HiveServerTRowSet(desc_results.results, desc_schema.schema).cols(cols)[0]  # Should only contain one row

  def get_tables_meta(self, database, table_names, table_types=None):
    if not table_types:
      table_types = self.DEFAULT_TABLE_TYPES
    req = TGetTablesReq(schemaName=database, tableName=table_names, tableTypes=table_types)
    (res, session) = self.call(self._client.GetTables, req)

    results, schema = self.fetch_result(
      res.operationHandle, orientation=TFetchOrientation.FETCH_NEXT, max_rows=MAX_CATALOG_SQL_ENTRIES.get()
    )
    self._close(res.operationHandle, session)

    cols = ('TABLE_NAME', 'TABLE_TYPE', 'REMARKS')
    return HiveServerTRowSet(results.results, schema.schema).cols(cols)


  def get_tables(self, database, table_names, table_types=None):
    if not table_types:
      table_types = self.DEFAULT_TABLE_TYPES
    req = TGetTablesReq(schemaName=database, tableName=table_names, tableTypes=table_types)
    (res, session) = self.call(self._client.GetTables, req)

    results, schema = self.fetch_result(
      res.operationHandle, orientation=TFetchOrientation.FETCH_NEXT, max_rows=MAX_CATALOG_SQL_ENTRIES.get()
    )
    self._close(res.operationHandle, session)

    return HiveServerTRowSet(results.results, schema.schema).cols(('TABLE_NAME',))


  def get_table(self, database, table_name, partition_spec=None):
    req = TGetTablesReq(schemaName=database.lower(), tableName=table_name.lower()) # Impala returns empty if not lower case
    (res, session) = self.call(self._client.GetTables, req)

    table_results, table_schema = self.fetch_result(res.operationHandle, orientation=TFetchOrientation.FETCH_NEXT)
    self.close_operation(res.operationHandle)

    if partition_spec:
      query = 'DESCRIBE FORMATTED `%s`.`%s` PARTITION(%s)' % (database, table_name, partition_spec)
    else:
      query = 'DESCRIBE FORMATTED `%s`.`%s`' % (database, table_name)

    try:
      desc_results, desc_schema, operation_handle, session = self.execute_statement(
          query,
          max_rows=10000,
          orientation=TFetchOrientation.FETCH_NEXT,
          session=session
      )
      self.close_operation(operation_handle)
    except Exception as e:
      ex_string = str(e)
      if 'cannot find field' in ex_string: # Workaround until Hive 2.0 and HUE-3751
        desc_results, desc_schema, operation_handle, session = self.execute_statement('USE `%s`' % database, session=session)
        self.close_operation(operation_handle)
        if partition_spec:
          query = 'DESCRIBE FORMATTED `%s` PARTITION(%s)' % (table_name, partition_spec)
        else:
          query = 'DESCRIBE FORMATTED `%s`' % table_name
        desc_results, desc_schema, operation_handle, session = self.execute_statement(
            query,
            max_rows=10000,
            orientation=TFetchOrientation.FETCH_NEXT,
            session=session
        )
        self.close_operation(operation_handle)
      elif 'not have privileges for DESCTABLE' in ex_string \
          or 'AuthorizationException' in ex_string:  # HUE-5608: No table permission but some column permissions
        query = 'DESCRIBE `%s`.`%s`' % (database, table_name)
        desc_results, desc_schema, operation_handle, session = self.execute_statement(
            query,
            max_rows=10000,
            orientation=TFetchOrientation.FETCH_NEXT,
            session=session
        )
        self.close_operation(operation_handle)

        desc_results.results.columns[0].stringVal.values.insert(0, '# col_name')
        desc_results.results.columns[0].stringVal.values.insert(1, '')
        desc_results.results.columns[1].stringVal.values.insert(0, 'data_type')
        desc_results.results.columns[1].stringVal.values.insert(1, None)
        desc_results.results.columns[2].stringVal.values.insert(0, 'comment')
        desc_results.results.columns[2].stringVal.values.insert(1, None)
        try:
          part_index = desc_results.results.columns[0].stringVal.values.index('# Partition Information')
          # Strip duplicate columns of partitioned tables
          desc_results.results.columns[0].stringVal.values = desc_results.results.columns[0].stringVal.values[:part_index]
          desc_results.results.columns[1].stringVal.values = desc_results.results.columns[1].stringVal.values[:part_index]
          desc_results.results.columns[2].stringVal.values = desc_results.results.columns[2].stringVal.values[:part_index]

          desc_results.results.columns[1].stringVal.nulls = '' # Important to not clear the last two types

          desc_results.results.columns[1].stringVal.values[-1] = None
          desc_results.results.columns[2].stringVal.values[-1] = None
        except ValueError:
          desc_results.results.columns[0].stringVal.values.append('')
          desc_results.results.columns[1].stringVal.values.append(None)
          desc_results.results.columns[2].stringVal.values.append(None)
      else:
        raise e
    finally:
      if self.has_close_sessions:
        self.close_session(session)

    return HiveServerTable(table_results.results, table_schema.schema, desc_results.results, desc_schema.schema)


  def execute_query(self, query, max_rows=1000, session=None):
    configuration = self._get_query_configuration(query)
    return self.execute_query_statement(statement=query.query['query'], max_rows=max_rows, configuration=configuration, session=session)


  def execute_query_statement(self, statement, max_rows=1000, configuration=None, orientation=TFetchOrientation.FETCH_FIRST,
      close_operation=False, session=None):
    if configuration is None:
      configuration = {}

    results, schema, operation_handle, session = self.execute_statement(
        statement=statement,
        max_rows=max_rows,
        configuration=configuration,
        orientation=orientation,
        session=session
    )

    if close_operation:
      self.close_operation(operation_handle)

    return HiveServerDataTable(results, schema, operation_handle, self.query_server, session=session)


  def execute_async_query(self, query, statement=0, session=None):
    if statement == 0:
      # Impala just has settings currently
      if self.query_server['server_name'] == 'beeswax':
        for resource in query.get_configuration_statements():
          self.execute_statement(resource.strip(), session=session)

    configuration = {}

    if self.query_server.get('dialect') == 'impala' and self.query_server['querycache_rows'] > 0:
      configuration[IMPALA_RESULTSET_CACHE_SIZE] = str(self.query_server['querycache_rows'])

    # The query can override the default configuration
    configuration.update(self._get_query_configuration(query))
    query_statement = query.get_query_statement(statement)

    return self.execute_async_statement(statement=query_statement, conf_overlay=configuration, session=session)


  def execute_statement(self, statement, max_rows=1000, configuration=None, orientation=TFetchOrientation.FETCH_NEXT, session=None):
    if configuration is None:
      configuration = {}
    if self.query_server.get('dialect') == 'impala' and self.query_server['QUERY_TIMEOUT_S'] > 0:
      configuration['QUERY_TIMEOUT_S'] = str(self.query_server['QUERY_TIMEOUT_S'])

    if sys.version_info[0] == 2:
      statement = statement.encode('utf-8')

    req = TExecuteStatementReq(statement=statement, confOverlay=configuration)
    (res, session) = self.call(self._client.ExecuteStatement, req, session=session)

    results, schema = self.fetch_result(res.operationHandle, max_rows=max_rows, orientation=orientation)
    return results, schema, res.operationHandle, session


  def execute_async_statement(self, statement=None, thrift_function=None, thrift_request=None, conf_overlay=None, session=None):
    if conf_overlay is None:
      conf_overlay = {}
    if thrift_function is None:
      thrift_function = self._client.ExecuteStatement
    if thrift_request is None:
      thrift_request = TExecuteStatementReq(statement=statement, confOverlay=conf_overlay, runAsync=True)

    if self.query_server.get('dialect') == 'impala' and self.query_server['QUERY_TIMEOUT_S'] > 0:
      conf_overlay['QUERY_TIMEOUT_S'] = str(self.query_server['QUERY_TIMEOUT_S'])

    if sys.version_info[0] == 2:
      statement = statement.encode('utf-8')

    (res, session) = self.call_return_result_and_session(thrift_function, thrift_request, session=session)

    return HiveServerQueryHandle(
        secret=res.operationHandle.operationId.secret,
        guid=res.operationHandle.operationId.guid,
        operation_type=res.operationHandle.operationType,
        has_result_set=res.operationHandle.hasResultSet,
        modified_row_count=res.operationHandle.modifiedRowCount,
        session_guid=thrift_util.unpack_guid(session.get_handle().sessionId.guid),
        session_id=session.id
    )

  # Note: An operation_handle is attached to a session. All operations that require operation_handle cannot recover if the session is
  # closed. Passing the session is not required
  def fetch_data(self, operation_handle, orientation=TFetchOrientation.FETCH_NEXT, max_rows=1000):
    # Fetch until the result is empty dues to a HS2 bug instead of looking at hasMoreRows
    results, schema = self.fetch_result(operation_handle, orientation, max_rows)
    return HiveServerDataTable(results, schema, operation_handle, self.query_server)


  def cancel_operation(self, operation_handle):
    req = TCancelOperationReq(operationHandle=operation_handle)
    (res, session) = self.call(self._client.CancelOperation, req)
    return res


  def close_operation(self, operation_handle):
    req = TCloseOperationReq(operationHandle=operation_handle)
    (res, session) = self.call(self._client.CloseOperation, req)
    return res


  def fetch_result(self, operation_handle, orientation=TFetchOrientation.FETCH_FIRST, max_rows=1000):
    if operation_handle.hasResultSet:
      fetch_req = TFetchResultsReq(operationHandle=operation_handle, orientation=orientation, maxRows=max_rows)
      (res, session) = self.call(self._client.FetchResults, fetch_req)
    else:
      res = TFetchResultsResp(results=TRowSet(startRowOffset=0, rows=[], columns=[]))

    if operation_handle.hasResultSet and TFetchOrientation.FETCH_FIRST:  # Only fetch for the first call that should be with start_over
      meta_req = TGetResultSetMetadataReq(operationHandle=operation_handle)
      (schema, session) = self.call(self._client.GetResultSetMetadata, meta_req)
    else:
      schema = None

    return res, schema


  def fetch_log(self, operation_handle, orientation=TFetchOrientation.FETCH_NEXT, max_rows=1000):
    req = TFetchResultsReq(operationHandle=operation_handle, orientation=orientation, maxRows=max_rows, fetchType=1)
    (res, session) = self.call(self._client.FetchResults, req)

    if beeswax_conf.THRIFT_VERSION.get() >= 7:
      lines = res.results.columns[0].stringVal.values
    else:
      lines = list(map(lambda r: r.colVals[0].stringVal.value, res.results.rows))

    return '\n'.join(lines)


  def get_operation_status(self, operation_handle):
    req = TGetOperationStatusReq(operationHandle=operation_handle)
    (res, session) = self.call(self._client.GetOperationStatus, req)
    return res


  def get_log(self, operation_handle):
    try:
      req = TGetLogReq(operationHandle=operation_handle)
      (res, session) = self.call(self._client.GetLog, req)
      return res.log
    except Exception as e:
      if 'Invalid query handle' in str(e):
        message = 'Invalid query handle'
        LOG.error('%s: %s' % (message, e))
      else:
        message = 'Error when fetching the logs of the operation.'
        LOG.exception(message)

      return message


  def _close(self, operation_handle, session):
    if self.has_close_sessions: # Close session will close all associated operation_handle
      self.close_session(session)
    else:
      self.close_operation(operation_handle)


  def get_columns(self, database, table):
    req = TGetColumnsReq(schemaName=database, tableName=table)
    (res, session) = self.call(self._client.GetColumns, req)

    results, schema = self.fetch_result(res.operationHandle, orientation=TFetchOrientation.FETCH_NEXT)
    self._close(res.operationHandle, session)

    return results, schema


  def explain(self, query):
    query_statement = query.get_query_statement(0)
    configuration = self._get_query_configuration(query)
    return self.execute_query_statement(statement='EXPLAIN %s' % query_statement, configuration=configuration,
                                        orientation=TFetchOrientation.FETCH_NEXT)


  # TODO execute both requests in same session
  def get_partitions(self, database, table_name, partition_spec=None, max_parts=None, reverse_sort=True):
    table = self.get_table(database, table_name)

    query = 'SHOW PARTITIONS `%s`.`%s`' % (database, table_name)
    if self.query_server['server_name'] == 'beeswax' and partition_spec:
      query += ' PARTITION(%s)' % partition_spec

    # We fetch N partitions then reverse the order later and get the max_parts. Use partition_spec to refine more the initial list.
    # Need to fetch more like this until SHOW PARTITIONS offers a LIMIT and ORDER BY
    partition_table = self.execute_query_statement(query, max_rows=10000, orientation=TFetchOrientation.FETCH_NEXT, close_operation=True)

    if self.has_close_sessions:
      self.close_session(partition_table.session)

    if self.query_server.get('dialect') == 'impala':
      try:
        # Fetch all partition key names, which are listed before the #Rows column
        cols = [col.name for col in partition_table.cols()]
        try:
          stop = cols.index('#Rows')
        except ValueError:
          stop = -1
        partition_keys = cols[:stop]
        num_parts = len(partition_keys)

        # Get all partition values
        rows = partition_table.rows()
        partition_values = [partition[:num_parts] for partition in rows]

        # Truncate last row which is the Total
        partition_values = partition_values[:-1]
        partitions_formatted = []

        # Format partition key and values into Hive format: [key1=val1/key2=value2]
        for values in partition_values:
          zipped_parts = zip(partition_keys, values)
          partitions_formatted.append(['/'.join(['%s=%s' % (str(part[0]), str(part[1])) for part in zipped_parts if all(part)])])

        partitions = [PartitionValueCompatible(partition, table) for partition in partitions_formatted]
      except Exception:
        raise ValueError(_('Failed to determine partition keys for Impala table: `%s`.`%s`') % (database, table_name))
    else:
      partitions = [PartitionValueCompatible(partition, table) for partition in partition_table.rows()]

    if reverse_sort:
      partitions.reverse()

    if max_parts is None or max_parts <= 0:
      max_parts = LIST_PARTITIONS_LIMIT.get()

    return partitions[:max_parts]


  def get_configuration(self, session=None):
    configuration = {}

    if self.query_server.get('dialect') == 'impala':  # Return all configuration settings
      query = 'SET'
      results = self.execute_query_statement(query, orientation=TFetchOrientation.FETCH_NEXT, close_operation=True, session=session)
      configuration = dict((row[0], row[1]) for row in results.rows())
    else:  # For Hive, only return white-listed configurations
      query = 'SET -v'
      results = self.execute_query_statement(
          query,
          orientation=TFetchOrientation.FETCH_FIRST,
          max_rows=-1,
          close_operation=True,
          session=session
      )
      config_whitelist = [config.lower() for config in CONFIG_WHITELIST.get()]
      properties = [(row[0].split('=')[0], row[0].split('=')[1]) for row in results.rows() if '=' in row[0]]
      configuration = dict((prop, value) for prop, value in properties if prop.lower() in config_whitelist)

    return configuration


  def _get_query_configuration(self, query):
    return dict([(setting['key'], setting['value']) for setting in query.settings])

<<<<<<< HEAD
=======

  def get_functions(self):
    '''
    Could support parameters.

    Result data is pretty limited, e.g.
    [None, None, 'histogram_numeric', '', 1, 'org.apache.hadoop.hive.ql.exec.WindowFunctionInfo']

    GetAllFunctionsResponse get_all_functions() would also be nice as more detailed it seems, but this would be a call to HMS.
    '''
    req = TGetFunctionsReq(functionName='.*')
    thrift_function = self._client.GetFunctions

    return self.execute_async_statement(thrift_function=thrift_function, thrift_request=req)


  def get_primary_keys(self, database_name, table_name, catalog_name=None):
    '''
    Get the Primary Keys of a Table entity (seems like database name is required).

    e.g. Primary Keys of the sales.order table: schema_name='sales' table_name='orders'

    Example of result:
    [
      {
        'TABLE_CAT': None, 'TABLE_SCHEM': 'default', 'TABLE_NAME': 'business_unit', 'COLUMN_NAME': 'id',
        'KEQ_SEQ': 1, 'PK_NAME': 'pk_245553536_1595688608351_0'
      }
    ]
    '''
    req = TGetPrimaryKeysReq(
      catalogName=catalog_name,
      schemaName=database_name,
      tableName=table_name
    )

    (res, session) = self.call(self._client.GetPrimaryKeys, req)
    results, schema = self.fetch_result(res.operationHandle, max_rows=100)

    self._close(res.operationHandle, session)

    results = HiveServerTRowSet(results.results, schema.schema).cols(
      (
        'TABLE_CAT', 'TABLE_SCHEM', 'TABLE_NAME', 'COLUMN_NAME', 'KEQ_SEQ', 'PK_NAME'
      )
    )

    return results


  def get_foreign_keys(self, parent_catalog_name=None, parent_database_name=None, parent_table_name=None, foreign_catalog_name=None,
      foreign_database_name=None, foreign_table_name=None):
    '''
    Get the Foreign Keys between two entities (e.g. Catalog, DB, Tables).

    e.g. Foreign Keys between the two tables people.customers and sales.orders:
      parent_database_name='people', parent_table_name='customers'
      foreign_database_name='sales', foreign_table_name='orders'

    Table names are also optional.

    Example of result:
    [
      {
        'PKTABLE_CAT': None, 'PKTABLE_SCHEM': 'default', 'PKTABLE_NAME': 'person', 'PKCOLUMN_NAME': 'id',
        'FKTABLE_CAT': None, 'FKTABLE_SCHEM': 'default', 'FKTABLE_NAME': 'business_unit', 'FKCOLUMN_NAME': 'head',
        'KEQ_SEQ': 1, 'UPDATE_RULE': 0, 'DELETE_RULE': 0,
        'FK_NAME': 'fk',
        'PK_NAME': 'pk_146568770_1595688607640_0',
        'DEFERRABILITY': 0
      }
    ]
    '''
    req = TGetCrossReferenceReq(
      parentCatalogName=parent_catalog_name,
      parentSchemaName=parent_database_name,
      parentTableName=parent_table_name,
      foreignCatalogName=foreign_catalog_name,
      foreignSchemaName=foreign_database_name,
      foreignTableName=foreign_table_name
    )

    (res, session) = self.call(self._client.GetCrossReference, req)
    results, schema = self.fetch_result(res.operationHandle, max_rows=100)

    self._close(res.operationHandle, session)

    results = HiveServerTRowSet(results.results, schema.schema).cols(
      (
        'PKTABLE_CAT', 'PKTABLE_SCHEM', 'PKTABLE_NAME', 'PKCOLUMN_NAME',
        'FKTABLE_CAT', 'FKTABLE_SCHEM', 'FKTABLE_NAME', 'FKCOLUMN_NAME',
        'KEQ_SEQ', 'UPDATE_RULE', 'DELETE_RULE', 'FK_NAME', 'PK_NAME', 'DEFERRABILITY'
      )
    )

    return results


>>>>>>> 44e4238f
class HiveServerTableCompatible(HiveServerTable):
  """Same API as Beeswax"""

  def __init__(self, hive_table):
    self.table = hive_table.table
    self.table_schema = hive_table.table_schema
    self.desc_results = hive_table.desc_results
    self.desc_schema = hive_table.desc_schema

    self.describe = HiveServerTTableSchema(self.desc_results, self.desc_schema).cols()
    self._details = None
    try:
      self.is_impala_only = 'org.apache.hadoop.hive.kudu.KuduSerDe' in str(hive_table.properties) or \
        'org.apache.kudu.mapreduce.KuduTableOutputFormat' in str(hive_table.properties) # Deprecated since CDP
    except Exception as e:
      LOG.warning('Autocomplete data fetching error: %s' % e)
      self.is_impala_only = False

  @property
  def cols(self):
    return [
        type('Col', (object,), {
          'name': col.get('col_name', '').strip() if col.get('col_name') else '',
          'type': col.get('data_type', '').strip() if col.get('data_type') else '',
          'comment': col.get('comment', '').strip() if col.get('comment') else ''
        })
        for col in HiveServerTable.cols.fget(self)
    ]


class ResultCompatible(object):

  def __init__(self, data_table):
    self.data_table = data_table
    self.rows = data_table.rows
    self.has_more = data_table.has_more
    self.start_row = data_table.startRowOffset
    self.ready = True

  @property
  def columns(self):
    return self.cols()

  def cols(self):
    return [col.name for col in self.data_table.cols()]

  def full_cols(self):
    return [{'name': col.name, 'type': col.type, 'comment': col.comment} for col in self.data_table.cols()]


class PartitionKeyCompatible(object):

  def __init__(self, name, type, comment):
    self.name = name
    self.type = type
    self.comment = comment

  def __eq__(self, other):
    return isinstance(other, PartitionKeyCompatible) and \
        self.name == other.name and \
        self.type == other.type and \
        self.comment == other.comment

  def __repr__(self):
    return 'PartitionKey(name:%s, type:%s, comment:%s)' % (self.name, self.type, self.comment)


class PartitionValueCompatible(object):

  def __init__(self, partition_row, table, properties=None):
    self.partition_keys = table.partition_keys
    if properties is None:
      properties = {}
    # Parses: ['datehour=2013022516'] or ['month=2011-07/dt=2011-07-01/hr=12']
    partition = partition_row[0]
    parts = partition.split('/')
    self.partition_spec = ','.join([self._get_partition_spec(pv[0], pv[1]) for pv in [part.split('=') for part in parts]])
    self.values = [pv[1] for pv in [part.split('=') for part in parts]]
    self.sd = type('Sd', (object,), properties,)


  def __repr__(self):
    return 'PartitionValueCompatible(spec:%s, values:%s, sd:%s)' % (self.partition_spec, self.values, self.sd)


  def _get_partition_spec(self, name, value):
    partition_spec = "`%s`='%s'" % (name, value)
    partition_key = next((key for key in self.partition_keys if key.name == name), None)
    if partition_key and partition_key.type.upper() not in ('STRING', 'CHAR', 'VARCHAR', 'TIMESTAMP', 'DATE'):
      partition_spec = "`%s`=%s" % (name, value)
    return partition_spec


class ExplainCompatible(object):

  def __init__(self, data_table):
    self.textual = '\n'.join([line[0] for line in data_table.rows()])


class ResultMetaCompatible(object):

  def __init__(self):
    self.in_tablename = True


class HiveServerClientCompatible(object):
  """Same API as Beeswax"""

  def __init__(self, client):
    self._client = client
    self.user = client.user
    self.query_server = client.query_server


  def query(self, query, statement=0, session=None):
    return self._client.execute_async_query(query, statement, session=session)


  def get_state(self, handle):
    operationHandle = handle.get_rpc_handle()
    res = self._client.get_operation_status(operationHandle)
    return HiveServerQueryHistory.STATE_MAP[res.operationState]


  def get_operation_status(self, handle):
    operationHandle = handle.get_rpc_handle()
    return self._client.get_operation_status(operationHandle)


  def use(self, query, session=None):
    data = self._client.execute_query(query, session=session)
    self._client.close_operation(data.operation_handle)
    return data


  def explain(self, query):
    data_table = self._client.explain(query)
    data = ExplainCompatible(data_table)
    self._client.close_operation(data_table.operation_handle)
    return data


  def fetch(self, handle, start_over=False, max_rows=None):
    operationHandle = handle.get_rpc_handle()
    if max_rows is None:
      max_rows = 1000

    if start_over and not (self.query_server.get('dialect') == 'impala' and self.query_server['querycache_rows'] == 0):
      orientation = TFetchOrientation.FETCH_FIRST  # Backward compatibility for impala
    else:
      orientation = TFetchOrientation.FETCH_NEXT

    data_table = self._client.fetch_data(operationHandle, orientation=orientation, max_rows=max_rows)

    return ResultCompatible(data_table)


  def cancel_operation(self, handle):
    operationHandle = handle.get_rpc_handle()
    return self._client.cancel_operation(operationHandle)


  def close(self, handle):
    return self.close_operation(handle)


  def close_operation(self, handle):
    operationHandle = handle.get_rpc_handle()
    return self._client.close_operation(operationHandle)


  def close_session(self, session):
    return self._client.close_session(session)


  def dump_config(self):
    return 'Does not exist in HS2'


  def get_log(self, handle, start_over=True):
    operationHandle = handle.get_rpc_handle()

    if beeswax_conf.USE_GET_LOG_API.get() or self.query_server.get('dialect') == 'impala':
      return self._client.get_log(operationHandle)
    else:
      if start_over:
        orientation = TFetchOrientation.FETCH_FIRST
      else:
        orientation = TFetchOrientation.FETCH_NEXT

      return self._client.fetch_log(operationHandle, orientation=orientation, max_rows=-1)


  def get_databases(self, schemaName=None):
    col = 'TABLE_SCHEM'
    return [table[col] for table in self._client.get_databases(schemaName)]


  def get_database(self, database):
    return self._client.get_database(database)


  def get_tables_meta(self, database, table_names, table_types=None):
    tables = self._client.get_tables_meta(database, table_names, table_types)
    massaged_tables = []
    for table in tables:
      massaged_tables.append({
          'name': table['TABLE_NAME'],
          'comment': table['REMARKS'],
          'type': table['TABLE_TYPE'].capitalize()
        }
      )
    massaged_tables = sorted(massaged_tables, key=lambda table_: table_['name'])
    return massaged_tables


  def get_tables(self, database, table_names, table_types=None):
    tables = [table['TABLE_NAME'] for table in self._client.get_tables(database, table_names, table_types)]
    tables.sort()
    return tables


  def get_table(self, database, table_name, partition_spec=None):
    table = self._client.get_table(database, table_name, partition_spec)
    return HiveServerTableCompatible(table)


  def get_columns(self, database, table):
    return self._client.get_columns(database, table)


  def get_default_configuration(self, *args, **kwargs):
    return []


  def get_results_metadata(self, handle):
    # We just need to mock
    return ResultMetaCompatible()


  def create_database(self, name, description): raise NotImplementedError()


  def alter_table(self, dbname, tbl_name, new_tbl): raise NotImplementedError()


  def open_session(self, user):
    return self._client.open_session(user)


  def add_partition(self, new_part): raise NotImplementedError()


  def get_partition(self, *args, **kwargs): raise NotImplementedError()


  def get_partitions(self, database, table_name, partition_spec, max_parts, reverse_sort=True):
    return self._client.get_partitions(database, table_name, partition_spec, max_parts, reverse_sort)


  def alter_partition(self, db_name, tbl_name, new_part): raise NotImplementedError()


  def get_configuration(self):
    return self._client.get_configuration()


  def get_functions(self):
    return self._client.get_functions()<|MERGE_RESOLUTION|>--- conflicted
+++ resolved
@@ -567,14 +567,8 @@
 
     use_sasl, mechanism, kerberos_principal_short_name, kerberos_principal_instance, impersonation_enabled, auth_username, auth_password = self.get_security()
     LOG.info(
-<<<<<<< HEAD
         '%s: server_host=%s, use_sasl=%s, mechanism=%s, kerberos_principal_short_name=%s, kerberos_principal_instance=%s, impersonation_enabled=%s, auth_username=%s' % (
         self.query_server['server_name'], self.query_server['server_host'], use_sasl, mechanism, kerberos_principal_short_name, kerberos_principal_instance, impersonation_enabled, auth_username)
-=======
-        '%s: server_host=%s, use_sasl=%s, mechanism=%s, kerberos_principal_short_name=%s, impersonation_enabled=%s, auth_username=%s' % (
-        self.query_server['server_name'], self.query_server['server_host'], use_sasl, mechanism, kerberos_principal_short_name,
-        impersonation_enabled, auth_username)
->>>>>>> 44e4238f
     )
 
     self.use_sasl = use_sasl
@@ -1232,8 +1226,6 @@
   def _get_query_configuration(self, query):
     return dict([(setting['key'], setting['value']) for setting in query.settings])
 
-<<<<<<< HEAD
-=======
 
   def get_functions(self):
     '''
@@ -1332,7 +1324,6 @@
     return results
 
 
->>>>>>> 44e4238f
 class HiveServerTableCompatible(HiveServerTable):
   """Same API as Beeswax"""
 
