#!/usr/bin/env python
# Licensed to Cloudera, Inc. under one
# or more contributor license agreements.  See the NOTICE file
# distributed with this work for additional information
# regarding copyright ownership.  Cloudera, Inc. licenses this file
# to you under the Apache License, Version 2.0 (the
# "License"); you may not use this file except in compliance
# with the License.  You may obtain a copy of the License at
#
#     http://www.apache.org/licenses/LICENSE-2.0
#
# Unless required by applicable law or agreed to in writing, software
# distributed under the License is distributed on an "AS IS" BASIS,
# WITHOUT WARRANTIES OR CONDITIONS OF ANY KIND, either express or implied.
# See the License for the specific language governing permissions and
# limitations under the License.

from builtins import str
from builtins import object
import logging
import re
import threading
import time
<<<<<<< HEAD
import random

import requests
=======
import json
>>>>>>> c9d788b7

from django.core.cache import caches
from django.urls import reverse
from django.utils.encoding import force_unicode
from django.utils.translation import ugettext as _
from kazoo.client import KazooClient

from desktop.conf import CLUSTER_ID, has_connectors
from desktop.lib.django_util import format_preserving_redirect
from desktop.lib.exceptions_renderable import PopupException
from desktop.lib.parameterization import substitute_variables
from desktop.lib.view_util import location_to_url
from desktop.models import Cluster
from desktop.settings import CACHES_HIVE_DISCOVERY_KEY
from indexer.file_format import HiveFormat
from libzookeeper import conf as libzookeeper_conf

from beeswax import hive_site
<<<<<<< HEAD
from beeswax.conf import HIVE_SERVER_HOST, HIVE_SERVER_PORT, HIVE_SERVER_CONSUL, LIST_PARTITIONS_LIMIT, SERVER_CONN_TIMEOUT, \
  AUTH_USERNAME, AUTH_PASSWORD, APPLY_NATURAL_SORT_MAX, QUERY_PARTITIONS_LIMIT
=======
from beeswax.conf import HIVE_SERVER_HOST, HIVE_SERVER_PORT, HIVE_METASTORE_HOST, HIVE_METASTORE_PORT, LIST_PARTITIONS_LIMIT, SERVER_CONN_TIMEOUT, \
  AUTH_USERNAME, AUTH_PASSWORD, APPLY_NATURAL_SORT_MAX, QUERY_PARTITIONS_LIMIT, HIVE_DISCOVERY_HIVESERVER2_ZNODE, \
  HIVE_DISCOVERY_HS2, HIVE_DISCOVERY_LLAP, HIVE_DISCOVERY_LLAP_HA, HIVE_DISCOVERY_LLAP_ZNODE, CACHE_TIMEOUT, \
  LLAP_SERVER_HOST, LLAP_SERVER_PORT, LLAP_SERVER_THRIFT_PORT, USE_SASL as HIVE_USE_SASL
>>>>>>> c9d788b7
from beeswax.common import apply_natural_sort
from beeswax.design import hql_query
from beeswax.hive_site import hiveserver2_use_ssl
from beeswax.models import QueryHistory, QUERY_TYPES

LOG = logging.getLogger(__name__)


DBMS_CACHE = {}
DBMS_CACHE_LOCK = threading.Lock()
cache = caches[CACHES_HIVE_DISCOVERY_KEY]
# Using file cache to make sure eventlet threads are uniform, this cache is persistent on startup
# So we clear it to make sure the server resets hiveserver2 host.
cache.clear()

def get(user, query_server=None, cluster=None):
  global DBMS_CACHE
  global DBMS_CACHE_LOCK


  if query_server is None:
<<<<<<< HEAD
    query_server = get_query_server_config(cluster=cluster)
  
  # ---------------------------------------------------------------------------
  # Consul logic
  # ---------------------------------------------------------------------------
  consul = HIVE_SERVER_CONSUL.get()
  nodes = None
  if consul:
    nodes = get_nodes_from_consul(consul)
    if not nodes:
      LOG.error("No healthy nodes in consul %s" % consul)
  # ---------------------------------------------------------------------------
  
=======
    query_server = get_query_server_config(connector=cluster)

>>>>>>> c9d788b7
  DBMS_CACHE_LOCK.acquire()
  try:
    DBMS_CACHE.setdefault(user.id, {})
    # -------------------------------------------------------------------------
    # If we get nodes from consul check thaty the current client use a healthy
    # node
    # -------------------------------------------------------------------------
    node_not_available = False
    if nodes and (query_server['server_name'] in DBMS_CACHE[user.id]):
      server = DBMS_CACHE[user.id][query_server['server_name']]

      current_host = server.client.query_server['server_host']
      current_port = server.client.query_server['server_port']
      
      if (current_host, current_port) not in nodes:
        LOG.debug("Current server is down: %s:%d" % (current_host, current_port))
        node_not_available = True
    # -------------------------------------------------------------------------
    if node_not_available or (query_server['server_name'] not in DBMS_CACHE[user.id]):
      # Avoid circular dependency
      from beeswax.server.hive_server2_lib import HiveServerClientCompatible
      if nodes:
        node = random.sample(nodes, 1)[0] # Some kind of Load Balancing
        query_server.update({'server_host': node[0], 'server_port': node[1]})
        LOG.debug("Use server from consul: %s:%d" % (query_server['server_host'], query_server['server_port']))

      if query_server['server_name'].startswith('impala'):
        from impala.dbms import ImpalaDbms
        from impala.server import ImpalaServerClient
        DBMS_CACHE[user.id][query_server['server_name']] = ImpalaDbms(HiveServerClientCompatible(ImpalaServerClient(query_server, user)), QueryHistory.SERVER_TYPE[1][0])
      elif query_server['server_name'] == 'hms':
        from beeswax.server.hive_metastore_server import HiveMetastoreClient
        DBMS_CACHE[user.id][query_server['server_name']] = HiveServer2Dbms(HiveMetastoreClient(query_server, user), QueryHistory.SERVER_TYPE[1][0])
      else:
        from beeswax.server.hive_server2_lib import HiveServerClient
        DBMS_CACHE[user.id][query_server['server_name']] = HiveServer2Dbms(HiveServerClientCompatible(HiveServerClient(query_server, user)), QueryHistory.SERVER_TYPE[1][0])
    
    debug_query_server =  DBMS_CACHE[user.id][query_server['server_name']].client.query_server.copy()
    debug_query_server['auth_password_used'] = bool(debug_query_server.pop('auth_password'))
    LOG.debug("Query Server: %s" % debug_query_server)

    return DBMS_CACHE[user.id][query_server['server_name']]
  finally:
    DBMS_CACHE_LOCK.release()


<<<<<<< HEAD


def get_query_server_config(name='beeswax', server=None, cluster=None):
  LOG.debug("Query cluster %s: %s" % (name, cluster))

  cluster_config = get_cluster_config(cluster)

  if name == 'impala':
    from impala.dbms import get_query_server_config as impala_query_server_config
    query_server = impala_query_server_config(cluster_config=cluster_config)
=======
def get_query_server_config(name='beeswax', connector=None):
  if connector and has_connectors(): # TODO: Give empty connector when no connector in use
    query_server = get_query_server_config_via_connector(connector)
>>>>>>> c9d788b7
  else:
    LOG.debug("Query cluster %s" % name)
    if name == "llap":
      activeEndpoint = cache.get('llap')
      if activeEndpoint is None:
        if HIVE_DISCOVERY_LLAP.get():
          LOG.debug("Checking zookeeper for Hive Server Interactive endpoint")
          zk = KazooClient(hosts=libzookeeper_conf.ENSEMBLE.get(), read_only=True)
          zk.start()
          if HIVE_DISCOVERY_LLAP_HA.get():
            znode = "{0}/instances".format(HIVE_DISCOVERY_LLAP_ZNODE.get())
            LOG.debug("Setting up LLAP with the following node {0}".format(znode))
            if zk.exists(znode):
              hiveservers = zk.get_children(znode)
              for server in hiveservers:
                llap_servers= json.loads(zk.get("{0}/{1}".format(znode, server))[0])["internal"][0]
                if llap_servers["api"] == "activeEndpoint":
                  cache.set("llap", json.dumps({"host": llap_servers["addresses"][0]["host"], "port": llap_servers["addresses"][0]["port"]}), CACHE_TIMEOUT.get())
            else:
              LOG.error("LLAP Endpoint not found, reverting to HiveServer2")
              cache.set("llap", json.dumps({"host": HIVE_SERVER_HOST.get(), "port": hive_site.hiveserver2_thrift_http_port()}), CACHE_TIMEOUT.get())
          else:
            znode = "{0}".format(HIVE_DISCOVERY_LLAP_ZNODE.get())
            LOG.debug("Setting up LLAP with the following node {0}".format(znode))
            if zk.exists(znode):
              hiveservers = zk.get_children(znode)
              for server in hiveservers:
                cache.set("llap", json.dumps({"host": server.split(';')[0].split('=')[1].split(":")[0], "port": server.split(';')[0].split('=')[1].split(":")[1]}))
          zk.stop()
        else:
          LOG.debug("Zookeeper Discovery not enabled, reverting to config values")
          cache.set("llap", json.dumps({"host": LLAP_SERVER_HOST.get(), "port": LLAP_SERVER_THRIFT_PORT.get()}), CACHE_TIMEOUT.get())
      activeEndpoint = json.loads(cache.get("llap"))
    elif name != 'hms' and name != 'impala':
      activeEndpoint = cache.get("hiveserver2")
      if activeEndpoint is None:
        if HIVE_DISCOVERY_HS2.get():
          zk = KazooClient(hosts=libzookeeper_conf.ENSEMBLE.get(), read_only=True)
          zk.start()
          znode = HIVE_DISCOVERY_HIVESERVER2_ZNODE.get()
          LOG.info("Setting up Hive with the following node {0}".format(znode))
          if zk.exists(znode):
            hiveservers = zk.get_children(znode)
            server_to_use = 0 # if CONF.HIVE_SPREAD.get() randint(0, len(hiveservers)-1) else 0
            cache.set("hiveserver2", json.dumps({"host": hiveservers[server_to_use].split(";")[0].split("=")[1].split(":")[0], "port": hiveservers[server_to_use].split(";")[0].split("=")[1].split(":")[1]}))
          else:
            cache.set("hiveserver2", json.dumps({"host": HIVE_SERVER_HOST.get(), "port": hive_site.hiveserver2_thrift_http_port()}))
          zk.stop()
        else:
          cache.set("hiveserver2", json.dumps({"host": HIVE_SERVER_HOST.get(), "port": hive_site.hiveserver2_thrift_http_port()}))
      activeEndpoint = json.loads(cache.get("hiveserver2"))

    if name == 'impala':
      from impala.dbms import get_query_server_config as impala_query_server_config
      query_server = impala_query_server_config()
    elif name == 'hms':
      kerberos_principal = hive_site.get_hiveserver2_kerberos_principal(HIVE_SERVER_HOST.get())
      query_server = {
          'server_name': 'hms',
          'server_host': HIVE_METASTORE_HOST.get() if not cluster_config else cluster_config.get('server_host'),
          'server_port': HIVE_METASTORE_PORT.get(),
          'principal': kerberos_principal,
          'transport_mode': 'http' if hive_site.hiveserver2_transport_mode() == 'HTTP' else 'socket',
          'auth_username': AUTH_USERNAME.get(),
          'auth_password': AUTH_PASSWORD.get(),
          'use_sasl': HIVE_USE_SASL.get()
      }
    else:
      kerberos_principal = hive_site.get_hiveserver2_kerberos_principal(HIVE_SERVER_HOST.get())
      query_server = {
          'server_name': 'beeswax',
          'server_host': activeEndpoint["host"],
          'server_port': LLAP_SERVER_PORT.get() if name == 'llap' else HIVE_SERVER_PORT.get(),
          'principal': kerberos_principal,
          'http_url': '%(protocol)s://%(host)s:%(port)s/%(end_point)s' % {
              'protocol': 'https' if hiveserver2_use_ssl() else 'http',
              'host': activeEndpoint["host"],
              'port': activeEndpoint["port"],
              'end_point': hive_site.hiveserver2_thrift_http_path()
            },
          'transport_mode': 'http' if hive_site.hiveserver2_transport_mode() == 'HTTP' else 'socket',
          'auth_username': AUTH_USERNAME.get(),
          'auth_password': AUTH_PASSWORD.get(),
          'use_sasl': HIVE_USE_SASL.get()
        }

    if name == 'sparksql': # Extends Hive as very similar
      from spark.conf import SQL_SERVER_HOST as SPARK_SERVER_HOST, SQL_SERVER_PORT as SPARK_SERVER_PORT, USE_SASL as SPARK_USE_SASL

      query_server.update({
          'server_name': 'sparksql',
          'server_host': SPARK_SERVER_HOST.get(),
          'server_port': SPARK_SERVER_PORT.get(),
          'use_sasl': SPARK_USE_SASL.get()
      })

<<<<<<< HEAD
=======
  debug_query_server = query_server.copy()
  debug_query_server['auth_password_used'] = bool(debug_query_server.pop('auth_password', None))
  LOG.debug("Query Server: %s" % debug_query_server)

>>>>>>> c9d788b7
  return query_server

def get_nodes_from_consul(consul):
  jq = requests.get(consul).json()
  return set([(item['Node']['Node'], item['Service']['Port']) for item in jq])

def get_query_server_config_via_connector(connector):
  connector_name = full_connector_name = connector['type']
  compute_name = None
  if connector.get('compute'):
    compute_name = connector['compute']['name']
    full_connector_name = '%s-%s' % (connector_name, compute_name)
  LOG.debug("Query cluster connector %s compute %s" % (connector_name, compute_name))

  return {
      'server_name': full_connector_name,
      'server_host': (connector['compute']['options'] if 'compute' in connector else connector['options'])['server_host'],
      'server_port': int((connector['compute']['options'] if 'compute' in connector else connector['options'])['server_port']),
      'principal': 'TODO',
      'auth_username': AUTH_USERNAME.get(),
      'auth_password': AUTH_PASSWORD.get(),

      'impersonation_enabled': False, # TODO, Impala only, to add to connector class
      'SESSION_TIMEOUT_S': 15 * 60,
      'querycache_rows': 1000,
      'QUERY_TIMEOUT_S': 15 * 60,
  }


class QueryServerException(Exception):
  # Ideally the query handle will be stored here too.

  def __init__(self, e, message=''):
    super(QueryServerException, self).__init__(e)
    self.message = message


class QueryServerTimeoutException(Exception):

  def __init__(self, message=''):
    super(QueryServerTimeoutException, self).__init__(message)
    self.message = message


class HiveServer2Dbms(object):

  def __init__(self, client, server_type):
    self.client = client
    self.server_type = server_type
    self.server_name = self.client.query_server['server_name']


  @classmethod
  def to_matching_wildcard(cls, identifier=None):
    cleaned = "*"
    if identifier and identifier.strip() != "*":
      cleaned = "*%s*" % identifier.strip().strip("*")
    return cleaned


  def get_databases(self, database_names='*'):
    if database_names != '*':
      database_names = self.to_matching_wildcard(database_names)

    databases = self.client.get_databases(schemaName=database_names)

    if len(databases) <= APPLY_NATURAL_SORT_MAX.get():
      databases = apply_natural_sort(databases)

    return databases


  def get_database(self, database):
    return self.client.get_database(database)


  def alter_database(self, database, properties):
    hql = 'ALTER database `%s` SET DBPROPERTIES (' % database
    hql += ', '.join(["'%s'='%s'" % (k, v) for k, v in list(properties.items())])
    hql += ');'

    timeout = SERVER_CONN_TIMEOUT.get()
    query = hql_query(hql)
    handle = self.execute_and_wait(query, timeout_sec=timeout)

    if handle:
      self.close(handle)
    else:
      msg = _("Failed to execute alter database statement: %s") % hql
      raise QueryServerException(msg)

    return self.client.get_database(database)


  def get_tables_meta(self, database='default', table_names='*', table_types=None):
    database = database.lower() # Impala is case sensitive

    if self.server_name == 'beeswax':
      identifier = self.to_matching_wildcard(table_names)
    else:
      identifier = None
    tables = self.client.get_tables_meta(database, identifier, table_types)
    if len(tables) <= APPLY_NATURAL_SORT_MAX.get():
      tables = apply_natural_sort(tables, key='name')
    return tables


  def get_tables(self, database='default', table_names='*', table_types=None):
    database = database.lower() # Impala is case sensitive

    if self.server_name == 'beeswax':
      identifier = self.to_matching_wildcard(table_names)
    else:
      identifier = None
    tables = self.client.get_tables(database, identifier, table_types)
    if len(tables) <= APPLY_NATURAL_SORT_MAX.get():
      tables = apply_natural_sort(tables)
    return tables


  def get_table(self, database, table_name):
    try:
      return self.client.get_table(database, table_name)
    except QueryServerException as e:
      LOG.debug("Seems like %s.%s could be a Kudu table" % (database, table_name))
      if 'java.lang.ClassNotFoundException' in e.message and [prop for prop in self.get_table_properties(database, table_name, property_name='storage_handler').rows() if 'KuduStorageHandler' in prop[0]]:
        query_server = get_query_server_config('impala')
        db = get(self.client.user, query_server)
        table = db.get_table(database, table_name)
        table.is_impala_only = True
        return table
      else:
        raise e


  def alter_table(self, database, table_name, new_table_name=None, comment=None, tblproperties=None):
    table_obj = self.get_table(database, table_name)
    if table_obj is None:
      raise PopupException(_("Failed to find the table: %s") % table_name)

    if table_obj.is_view:
      hql = 'ALTER VIEW `%s`.`%s`' % (database, table_name)
    else:
      hql = 'ALTER TABLE `%s`.`%s`' % (database, table_name)

    if new_table_name:
      table_name = new_table_name
      hql += ' RENAME TO `%s`' % table_name
    elif comment is not None:
      hql += " SET TBLPROPERTIES ('comment' = '%s')" % comment
    elif tblproperties:
      hql += " SET TBLPROPERTIES (%s)" % ' ,'.join("'%s' = '%s'" % (k, v) for k, v in list(tblproperties.items()))

    timeout = SERVER_CONN_TIMEOUT.get()
    query = hql_query(hql)
    handle = self.execute_and_wait(query, timeout_sec=timeout)

    if handle:
      self.close(handle)
    else:
      msg = _("Failed to execute alter table statement: %s") % hql
      raise QueryServerException(msg)

    return self.client.get_table(database, table_name)


  def get_column(self, database, table_name, column_name):
    table = self.get_table(database, table_name)
    for col in table.cols:
      if col.name == column_name:
        return col
    return None


  def alter_column(self, database, table_name, column_name, new_column_name, column_type, comment=None, partition_spec=None, cascade=False):
    hql = 'ALTER TABLE `%s`.`%s`' % (database, table_name)

    if partition_spec:
      hql += ' PARTITION (%s)' % partition_spec

    hql += ' CHANGE COLUMN `%s` `%s` %s' % (column_name, new_column_name, column_type.upper())

    if comment:
      hql += " COMMENT '%s'" % comment

    if cascade:
      hql += ' CASCADE'

    timeout = SERVER_CONN_TIMEOUT.get()
    query = hql_query(hql)
    handle = self.execute_and_wait(query, timeout_sec=timeout)

    if handle:
      self.close(handle)
    else:
      msg = _("Failed to execute alter column statement: %s") % hql
      raise QueryServerException(msg)

    return self.get_column(database, table_name, new_column_name)


  def execute_query(self, query, design):
    return self.execute_and_watch(query, design=design)


  def select_star_from(self, database, table, limit=1000):
    if table.partition_keys:  # Filter on max number of partitions for partitioned tables
      hql = self._get_sample_partition_query(database, table, limit=limit) # Currently need a limit
    else:
      hql = "SELECT * FROM `%s`.`%s` LIMIT %d;" % (database, table.name, limit)
    return self.execute_statement(hql)


  def get_select_star_query(self, database, table, limit=1000):
    if table.partition_keys:  # Filter on max number of partitions for partitioned tables
      hql = self._get_sample_partition_query(database, table, limit=limit) # Currently need a limit
    else:
      hql = "SELECT * FROM `%s`.`%s` LIMIT %d;" % (database, table.name, limit)
    return hql


  def execute_statement(self, hql):
    if self.server_name.startswith('impala'):
      query = hql_query(hql, QUERY_TYPES[1])
    else:
      query = hql_query(hql, QUERY_TYPES[0])
    return self.execute_and_watch(query)


  def fetch(self, query_handle, start_over=False, rows=None):
    no_start_over_support = [config_variable for config_variable in self.get_default_configuration(False)
                                             if config_variable.key == 'support_start_over'
                                               and config_variable.value == 'false']
    if no_start_over_support:
      start_over = False

    return self.client.fetch(query_handle, start_over, rows)


  def close_operation(self, query_handle):
    return self.client.close_operation(query_handle)


  def open_session(self, user):
    return self.client.open_session(user)


  def close_session(self, session):
    resp = self.client.close_session(session)

    if resp.status.statusCode != 0:
      session.status_code = resp.status.statusCode
      session.save()
      raise QueryServerException(_('Failed to close session, session handle may already be closed or timed out.'))
    else:
      session.status_code = 4  # Set to ttypes.TStatusCode.INVALID_HANDLE_STATUS
      session.save()

    return session


  def cancel_operation(self, query_handle):
    resp = self.client.cancel_operation(query_handle)
    if self.client.query_server['server_name'].startswith('impala'):
      resp = self.client.close_operation(query_handle)
    return resp


  def get_sample(self, database, table, column=None, nested=None, limit=100, generate_sql_only=False, operation=None):
    result = None
    hql = None

    # Filter on max # of partitions for partitioned tables
    column = '`%s`' % column if column else '*'
    if table.partition_keys:
      hql = self._get_sample_partition_query(database, table, column, limit, operation)
    elif self.server_name.startswith('impala'):
      if column or nested:
        from impala.dbms import ImpalaDbms
        select_clause, from_clause = ImpalaDbms.get_nested_select(database, table.name, column, nested)
        if operation == 'distinct':
          hql = 'SELECT DISTINCT %s FROM %s LIMIT %s;' % (select_clause, from_clause, limit)
        elif operation == 'max':
          hql = 'SELECT max(%s) FROM %s;' % (select_clause, from_clause)
        elif operation == 'min':
          hql = 'SELECT min(%s) FROM %s;' % (select_clause, from_clause)
        else:
          hql = 'SELECT %s FROM %s LIMIT %s;' % (select_clause, from_clause, limit)
      else:
        hql = "SELECT * FROM `%s`.`%s` LIMIT %s;" % (database, table.name, limit)
    else:
      if operation == 'distinct':
        hql = "SELECT DISTINCT %s FROM `%s`.`%s` LIMIT %s;" % (column, database, table.name, limit)
      if operation == 'max':
        hql = "SELECT max(%s) FROM `%s`.`%s`;" % (column, database, table.name)
      if operation == 'min':
        hql = "SELECT min(%s) FROM `%s`.`%s`;" % (column, database, table.name)
      else:
        hql = "SELECT %s FROM `%s`.`%s` LIMIT %s;" % (column, database, table.name, limit)
      # TODO: Add nested select support for HS2

    if hql:
      if generate_sql_only:
        return hql
      else:
        query = hql_query(hql)
        handle = self.execute_and_wait(query, timeout_sec=5.0)

        if handle:
          result = self.fetch(handle, rows=100)
          self.close(handle)

    return result


  def _get_sample_partition_query(self, database, table, column='*', limit=100, operation=None):
    max_parts = QUERY_PARTITIONS_LIMIT.get()
    partitions = self.get_partitions(database, table, partition_spec=None, max_parts=max_parts)

    if partitions and max_parts:
      # Need to reformat partition specs for where clause syntax
      partition_specs = [part.partition_spec.replace(',', ' AND ') for part in partitions]
      partition_filters = ' OR '.join(['(%s)' % partition_spec for partition_spec in partition_specs])
      partition_clause = 'WHERE %s' % partition_filters
    else:
      partition_clause = ''

    if operation == 'distinct':
      prefix = 'SELECT DISTINCT %s' % column
    elif operation == 'max':
      prefix = 'SELECT max(%s)' % column
    elif operation == 'min':
      prefix = 'SELECT min(%s)' % column
    else:
      prefix = 'SELECT %s' % column

    return prefix + " FROM `%(database)s`.`%(table)s` %(partition_clause)s LIMIT %(limit)s" % \
      {'database': database, 'table': table.name, 'partition_clause': partition_clause, 'limit': limit}


  def analyze_table(self, database, table):
    if self.server_name.startswith('impala'):
      hql = 'COMPUTE STATS `%(database)s`.`%(table)s`' % {'database': database, 'table': table}
    else:
      table_obj = self.get_table(database, table)
      partition_spec = ''
      if table_obj.partition_keys:
        partition_keys = ','.join([part.name for part in table_obj.partition_keys])
        partition_spec = 'PARTITION(%(partition_keys)s)' % {'partition_keys': partition_keys}

      hql = 'ANALYZE TABLE `%(database)s`.`%(table)s` %(partition_spec)s COMPUTE STATISTICS' % \
            {'database': database, 'table': table, 'partition_spec': partition_spec}

    return self.execute_statement(hql)


  def analyze_table_columns(self, database, table):
    if self.server_name.startswith('impala'):
      hql = 'COMPUTE STATS `%(database)s`.`%(table)s`' % {'database': database, 'table': table}
    else:
      table_obj = self.get_table(database, table)
      if table_obj.partition_keys:
        raise NotImplementedError('HIVE-4861: COMPUTE STATISTICS FOR COLUMNS not supported for partitioned-tables.')
      else:
        hql = 'ANALYZE TABLE `%(database)s`.`%(table)s` COMPUTE STATISTICS FOR COLUMNS' % {'database': database, 'table': table}

    return self.execute_statement(hql)


  def get_table_stats(self, database, table):
    stats = []

    if self.server_name.startswith('impala'):
      hql = 'SHOW TABLE STATS `%(database)s`.`%(table)s`' % {'database': database, 'table': table}

      query = hql_query(hql)
      handle = self.execute_and_wait(query, timeout_sec=5.0)

      if handle:
        result = self.fetch(handle, rows=100)
        self.close(handle)
        stats = list(result.rows())
    else:
      table = self.get_table(database, table)
      stats = table.stats

    return stats


  def get_table_columns_stats(self, database, table, column):
    if self.server_name.startswith('impala'):
      hql = 'SHOW COLUMN STATS `%(database)s`.`%(table)s`' % {'database': database, 'table': table}
    else:
      hql = 'DESCRIBE FORMATTED `%(database)s`.`%(table)s` `%(column)s`' % {'database': database, 'table': table, 'column': column}

    query = hql_query(hql)
    handle = self.execute_and_wait(query, timeout_sec=5.0)

    if handle:
      result = self.fetch(handle, rows=100)
      self.close(handle)
      data = list(result.rows())

      if self.server_name.startswith('impala'):
        if column == -1: # All the columns
          return [self._extract_impala_column(col) for col in data]
        else:
          data = [col for col in data if col[0] == column][0]
          return self._extract_impala_column(data)
      else:
        return [
            {'col_name': data[2][0]},
            {'data_type': data[2][1]},
            {'min': data[2][2]},
            {'max': data[2][3]},
            {'num_nulls': data[2][4]},
            {'distinct_count': data[2][5]},
            {'avg_col_len': data[2][6]},
            {'max_col_len': data[2][7]},
            {'num_trues': data[2][8]},
            {'num_falses': data[2][9]}
        ]
    else:
      return []

  def _extract_impala_column(self, col):
    return [
        {'col_name': col[0]},
        {'data_type': col[1]},
        {'distinct_count': col[2]},
        {'num_nulls': col[3]},
        {'max_col_len': col[4]},
        {'avg_col_len': col[5]},
    ]

  def get_table_properties(self, database, table, property_name=None):
    hql = 'SHOW TBLPROPERTIES `%s`.`%s`' % (database, table)
    if property_name:
      hql += ' ("%s")' % property_name

    query = hql_query(hql)
    handle = self.execute_and_wait(query, timeout_sec=5.0)

    if handle:
      result = self.fetch(handle, rows=100)
      self.close(handle)
      return result


  def get_table_describe(self, database, table):
    hql = 'DESCRIBE `%s`.`%s`' % (database, table)

    query = hql_query(hql)
    handle = self.execute_and_wait(query, timeout_sec=5.0)

    if handle:
      result = self.fetch(handle, rows=100)
      self.close(handle)
      return result


  def get_top_terms(self, database, table, column, limit=30, prefix=None):
    limit = min(limit, 100)
    prefix_match = ''
    if prefix:
      prefix_match = "WHERE CAST(%(column)s AS STRING) LIKE '%(prefix)s%%'" % {'column': column, 'prefix': prefix}

    hql = 'SELECT %(column)s, COUNT(*) AS ct FROM `%(database)s`.`%(table)s` %(prefix_match)s GROUP BY %(column)s ORDER BY ct DESC LIMIT %(limit)s' % {
        'database': database, 'table': table, 'column': column, 'prefix_match': prefix_match, 'limit': limit,
    }

    query = hql_query(hql)
    handle = self.execute_and_wait(query, timeout_sec=60.0) # Hive is very slow

    if handle:
      result = self.fetch(handle, rows=limit)
      self.close(handle)
      return list(result.rows())
    else:
      return []


  def drop_table(self, database, table):
    if table.is_view:
      hql = "DROP VIEW `%s`.`%s`" % (database, table.name,)
    else:
      hql = "DROP TABLE `%s`.`%s`" % (database, table.name,)

    return self.execute_statement(hql)


  def load_data(self, database, table, form_data, design, generate_ddl_only=False):
    hql = "LOAD DATA INPATH"
    hql += " '%(path)s'" % form_data
    if form_data['overwrite']:
      hql += " OVERWRITE"
    hql += " INTO TABLE "
    hql += "`%s`.`%s`" % (database, table)
    if form_data['partition_columns']:
      hql += " PARTITION ("
      vals = ["%s='%s'" % (column_name, column_value) for column_name, column_value in form_data['partition_columns']]
      hql += ", ".join(vals)
      hql += ")"

    if generate_ddl_only:
      return hql
    else:
      query = hql_query(hql, database)
      design.data = query.dumps()
      design.save()

      return self.execute_query(query, design)


  def drop_tables(self, database, tables, design, skip_trash=False, generate_ddl_only=False):
    hql = []

    for table in tables:
      if table.is_view:
        hql.append("DROP VIEW `%s`.`%s`" % (database, table.name,))
      else:
        drop_query = "DROP TABLE `%s`.`%s`" % (database, table.name,)
        drop_query += skip_trash and " PURGE" or ""
        hql.append(drop_query)

    query = hql_query(';'.join(hql), database)

    if generate_ddl_only:
      return query.hql_query
    else:
      design.data = query.dumps()
      design.save()

      return self.execute_query(query, design)


  def drop_database(self, database):
    return self.execute_statement("DROP DATABASE `%s`" % database)


  def drop_databases(self, databases, design, generate_ddl_only=False):
    hql = []

    for database in databases:
      hql.append("DROP DATABASE `%s` CASCADE" % database)
    query = hql_query(';'.join(hql), database)

    if generate_ddl_only:
      return query.hql_query
    else:
      design.data = query.dumps()
      design.save()

      return self.execute_query(query, design)

  def _get_and_validate_select_query(self, design, query_history):
    query = design.get_query_statement(query_history.statement_number)
    if not query.strip().lower().startswith('select'):
      raise Exception(_('Only SELECT statements can be saved. Provided query: %(query)s') % {'query': query})

    return query

  def insert_query_into_directory(self, query_history, target_dir):
    design = query_history.design.get_design()
    database = design.query['database']
    self.use(database)
    query = self._get_and_validate_select_query(design, query_history)
    hql = "INSERT OVERWRITE DIRECTORY '%s' %s" % (target_dir, query)
    return self.execute_statement(hql)


  def create_table_as_a_select(self, request, query_history, target_database, target_table, result_meta):
    design = query_history.design.get_design()
    database = design.query['database']

    # Case 1: Hive Server 2 backend or results straight from an existing table
    if result_meta.in_tablename:
      self.use(database)
      query = self._get_and_validate_select_query(design, query_history)
      hql = 'CREATE TABLE `%s`.`%s` AS %s' % (target_database, target_table, query)
      query_history = self.execute_statement(hql)
    else:
      # FYI: this path is dead since moving to HiveServer2
      #
      # Case 2: The results are in some temporary location
      # Beeswax backward compatibility and optimization
      # 1. Create table
      cols = ''
      schema = result_meta.schema
      for i, field in enumerate(schema.fieldSchemas):
        if i != 0:
          cols += ',\n'
        cols += '`%s` %s' % (field.name, field.type)

      # The representation of the delimiter is messy.
      # It came from Java as a string, which might has been converted from an integer.
      # So it could be "1" (^A), or "10" (\n), or "," (a comma literally).
      delim = result_meta.delim
      if not delim.isdigit():
        delim = str(ord(delim))

      hql = '''
            CREATE TABLE `%s` (
            %s
            )
            ROW FORMAT DELIMITED
            FIELDS TERMINATED BY '\%s'
            STORED AS TextFile
            ''' % (target_table, cols, delim.zfill(3))

      query = hql_query(hql)
      self.execute_and_wait(query)

      try:
        # 2. Move the results into the table's storage
        table_obj = self.get_table('default', target_table)
        table_loc = request.fs.urlsplit(table_obj.path_location)[2]
        result_dir = request.fs.urlsplit(result_meta.table_dir)[2]
        request.fs.rename_star(result_dir, table_loc)
        LOG.debug("Moved results from %s to %s" % (result_meta.table_dir, table_loc))
        request.info(request, _('Saved query results as new table %(table)s.') % {'table': target_table})
        query_history.save_state(QueryHistory.STATE.expired)
      except Exception as ex:
        query = hql_query('DROP TABLE `%s`' % target_table)
        try:
          self.execute_and_wait(query)
        except Exception as double_trouble:
          LOG.exception('Failed to drop table "%s" as well: %s' % (target_table, double_trouble))
        raise ex
      url = format_preserving_redirect(request, reverse('metastore:index'))

    return query_history


  def use(self, database):
    query = hql_query('USE `%s`' % database)
    return self.client.use(query)


  def get_log(self, query_handle, start_over=True):
    return self.client.get_log(query_handle, start_over)


  def get_state(self, handle):
    return self.client.get_state(handle)


  def get_operation_status(self, handle):
    return self.client.get_operation_status(handle)


  def execute_and_wait(self, query, timeout_sec=30.0, sleep_interval=0.5):
    """
    Run query and check status until it finishes or timeouts.

    Check status until it finishes or timeouts.
    """
    handle = self.client.query(query)
    curr = time.time()
    end = curr + timeout_sec

    while curr <= end:
      state = self.client.get_state(handle)
      if state not in (QueryHistory.STATE.running, QueryHistory.STATE.submitted):
        return handle
      time.sleep(sleep_interval)
      curr = time.time()

    # Query timed out, so attempt to cancel operation and raise exception
    msg = "The query timed out after %(timeout)d seconds, canceled query." % {'timeout': timeout_sec}
    LOG.warning(msg)
    try:
      self.cancel_operation(handle)
    except Exception as e:
      msg = "Failed to cancel query."
      LOG.warning(msg)
      self.close_operation(handle)
      raise QueryServerException(e, message=msg)

    raise QueryServerTimeoutException(message=msg)


  def execute_next_statement(self, query_history, hql_query):
    if query_history.is_success() or query_history.is_expired():
      # We need to go to the next statement only if the previous one passed
      query_history.statement_number += 1
    else:
      # We need to update the query in case it was fixed
      query_history.refresh_design(hql_query)

    query_history.last_state = QueryHistory.STATE.submitted.value
    query_history.save()
    query = query_history.design.get_design()

    # In case of multiquery, we need to re-replace the parameters as we save the non substituted query
    if query._data_dict['query']['is_parameterized']:
      real_query = substitute_variables(query._data_dict['query']['query'], query_history.get_extra('parameters'))
      query._data_dict['query']['query'] = real_query

    return self.execute_and_watch(query, query_history=query_history)


  def execute_and_watch(self, query, design=None, query_history=None):
    """
    Run query and return a QueryHistory object in order to see its progress on a Web page.
    """
    hql_query = query.hql_query
    if query_history is None:
      query_history = QueryHistory.build(
          owner=self.client.user,
          query=hql_query,
          server_host='%(server_host)s' % self.client.query_server,
          server_port='%(server_port)d' % self.client.query_server,
          server_name='%(server_name)s' % self.client.query_server,
          server_type=self.server_type,
          last_state=QueryHistory.STATE.submitted.value,
          design=design,
          notify=query.query.get('email_notify', False),
          query_type=query.query['type'],
          statement_number=0
      )
      query_history.save()

      LOG.debug("Made new QueryHistory id %s user %s query: %s..." % (query_history.id, self.client.user, query_history.query[:25]))

    try:
      handle = self.client.query(query, query_history.statement_number)
      if not handle.is_valid():
        msg = _("Server returning invalid handle for query id %(id)d [%(query)s]...") % {'id': query_history.id, 'query': query[:40]}
        raise QueryServerException(msg)
    except QueryServerException as ex:
      LOG.exception(ex)
      # Kind of expected (hql compile/syntax error, etc.)
      if hasattr(ex, 'handle') and ex.handle:
        query_history.server_id, query_history.server_guid = ex.handle.id, ex.handle.id
        query_history.log_context = ex.handle.log_context
      query_history.save_state(QueryHistory.STATE.failed)
      raise ex

    # All good
    query_history.server_id, query_history.server_guid = handle.get()
    query_history.operation_type = handle.operation_type
    query_history.has_results = handle.has_result_set
    query_history.modified_row_count = handle.modified_row_count
    query_history.log_context = handle.log_context
    query_history.query_type = query.query['type']
    query_history.set_to_running()
    query_history.save()

    LOG.debug("Updated QueryHistory id %s user %s statement_number: %s" % (query_history.id, self.client.user, query_history.statement_number))

    return query_history


  def get_results_metadata(self, handle):
    return self.client.get_results_metadata(handle)


  def close(self, handle):
    return self.client.close(handle)


  def get_partitions(self, db_name, table, partition_spec=None, max_parts=None, reverse_sort=True):
    if max_parts is None or max_parts > LIST_PARTITIONS_LIMIT.get():
      max_parts = LIST_PARTITIONS_LIMIT.get()

    return self.client.get_partitions(db_name, table.name, partition_spec, max_parts=max_parts, reverse_sort=reverse_sort)


  def get_partition(self, db_name, table_name, partition_spec, generate_ddl_only=False):
    if partition_spec and self.server_name.startswith('impala'): # partition_spec not supported
      partition_query = " AND ".join(partition_spec.split(','))
    else:
      table = self.get_table(db_name, table_name)
      partitions = self.get_partitions(db_name, table, partition_spec=partition_spec)

      if len(partitions) != 1:
        raise QueryServerException(_("Query did not return exactly one partition result: %s") % partitions)

      partition = partitions[0]
      partition_query = " AND ".join(partition.partition_spec.split(','))

    hql = "SELECT * FROM `%s`.`%s` WHERE %s" % (db_name, table_name, partition_query)

    if generate_ddl_only:
      return hql
    else:
      return self.execute_statement(hql)


  def describe_partition(self, db_name, table_name, partition_spec):
    return self.client.get_table(db_name, table_name, partition_spec=partition_spec)


  def drop_partitions(self, db_name, table_name, partition_specs, design=None, generate_ddl_only=False):
    hql = []

    for partition_spec in partition_specs:
      hql.append("ALTER TABLE `%s`.`%s` DROP IF EXISTS PARTITION (%s) PURGE" % (db_name, table_name, partition_spec))

    hql = ';'.join(hql)
    query = hql_query(hql, db_name)

    if generate_ddl_only:
      return hql
    else:
      design.data = query.dumps()
      design.save()

      return self.execute_query(query, design)


  def get_indexes(self, db_name, table_name):
    hql = 'SHOW FORMATTED INDEXES ON `%(table)s` IN `%(database)s`' % {'table': table_name, 'database': db_name}

    query = hql_query(hql)
    handle = self.execute_and_wait(query, timeout_sec=15.0)

    if handle:
      result = self.fetch(handle, rows=5000)
      self.close(handle)

    return result


  def get_configuration(self):
    return self.client.get_configuration()


  def get_functions(self, prefix=None):
    filter = '"%s.*"' % prefix if prefix else '".*"'
    hql = 'SHOW FUNCTIONS %s' % filter

    query = hql_query(hql)
    handle = self.execute_and_wait(query, timeout_sec=15.0)

    if handle:
      result = self.fetch(handle, rows=5000)
      self.close(handle)

    return result


  def get_query_metadata(self, query):
    hql = 'SELECT * FROM ( %(query)s ) t LIMIT 0' % {'query': query.strip(';')}

    query = hql_query(hql)
    handle = self.execute_and_wait(query, timeout_sec=15.0)

    if handle:
      result = self.fetch(handle, rows=5000)
      self.close(handle)

    return result


  def explain(self, query):
    return self.client.explain(query)


  def getStatus(self):
    return self.client.getStatus()


  def get_default_configuration(self, include_hadoop):
    return self.client.get_default_configuration(include_hadoop)


class Table(object):
  """
  Represents the metadata of a Hive Table.
  """
  @property
  def hdfs_link(self):
    return location_to_url(self.path_location)


class DataTable(object):
  """
  Represents the data of a Hive Table.

  If the dataset has more rows, a new fetch should be done in order to return a new data table with the next rows.
  """
  pass


class SubQueryTable(object):

  def __init__(self, db, query):
    self.query = query
    # Table Properties
    self.name = 'Test'
    cols = db.get_query_metadata(query).data_table.cols()
    for col in cols:
      col.name = re.sub('^t\.', '', col.name)
      col.type = HiveFormat.FIELD_TYPE_TRANSLATE.get(col.type, 'string')
    self.cols =  cols
    self.hdfs_link = None
    self.comment = None
    self.is_impala_only = False
    self.is_view = False
    self.partition_keys = []
    self.properties = {}


# TODO decorator?
def expand_exception(exc, db, handle=None):
  try:
    if handle is not None:
      log = db.get_log(handle)
    elif hasattr(exc, 'get_rpc_handle') or hasattr(exc, 'log_context'):
      log = db.get_log(exc)
    else:
      log = ''
  except Exception as e:
    # Always show something, even if server has died on the job.
    log = _("Could not retrieve logs: %s." % e)

  if not exc.args or not exc.args[0]:
    error_message = _("Unknown exception.")
  else:
    error_message = force_unicode(exc.args[0], strings_only=True, errors='replace')
  return error_message, log<|MERGE_RESOLUTION|>--- conflicted
+++ resolved
@@ -21,13 +21,10 @@
 import re
 import threading
 import time
-<<<<<<< HEAD
 import random
 
 import requests
-=======
 import json
->>>>>>> c9d788b7
 
 from django.core.cache import caches
 from django.urls import reverse
@@ -46,15 +43,10 @@
 from libzookeeper import conf as libzookeeper_conf
 
 from beeswax import hive_site
-<<<<<<< HEAD
-from beeswax.conf import HIVE_SERVER_HOST, HIVE_SERVER_PORT, HIVE_SERVER_CONSUL, LIST_PARTITIONS_LIMIT, SERVER_CONN_TIMEOUT, \
-  AUTH_USERNAME, AUTH_PASSWORD, APPLY_NATURAL_SORT_MAX, QUERY_PARTITIONS_LIMIT
-=======
 from beeswax.conf import HIVE_SERVER_HOST, HIVE_SERVER_PORT, HIVE_METASTORE_HOST, HIVE_METASTORE_PORT, LIST_PARTITIONS_LIMIT, SERVER_CONN_TIMEOUT, \
   AUTH_USERNAME, AUTH_PASSWORD, APPLY_NATURAL_SORT_MAX, QUERY_PARTITIONS_LIMIT, HIVE_DISCOVERY_HIVESERVER2_ZNODE, \
   HIVE_DISCOVERY_HS2, HIVE_DISCOVERY_LLAP, HIVE_DISCOVERY_LLAP_HA, HIVE_DISCOVERY_LLAP_ZNODE, CACHE_TIMEOUT, \
-  LLAP_SERVER_HOST, LLAP_SERVER_PORT, LLAP_SERVER_THRIFT_PORT, USE_SASL as HIVE_USE_SASL
->>>>>>> c9d788b7
+  LLAP_SERVER_HOST, LLAP_SERVER_PORT, LLAP_SERVER_THRIFT_PORT, USE_SASL as HIVE_USE_SASL, HIVE_SERVER_CONSUL
 from beeswax.common import apply_natural_sort
 from beeswax.design import hql_query
 from beeswax.hive_site import hiveserver2_use_ssl
@@ -76,9 +68,8 @@
 
 
   if query_server is None:
-<<<<<<< HEAD
     query_server = get_query_server_config(cluster=cluster)
-  
+
   # ---------------------------------------------------------------------------
   # Consul logic
   # ---------------------------------------------------------------------------
@@ -89,11 +80,7 @@
     if not nodes:
       LOG.error("No healthy nodes in consul %s" % consul)
   # ---------------------------------------------------------------------------
-  
-=======
-    query_server = get_query_server_config(connector=cluster)
-
->>>>>>> c9d788b7
+
   DBMS_CACHE_LOCK.acquire()
   try:
     DBMS_CACHE.setdefault(user.id, {})
@@ -107,7 +94,7 @@
 
       current_host = server.client.query_server['server_host']
       current_port = server.client.query_server['server_port']
-      
+
       if (current_host, current_port) not in nodes:
         LOG.debug("Current server is down: %s:%d" % (current_host, current_port))
         node_not_available = True
@@ -130,7 +117,7 @@
       else:
         from beeswax.server.hive_server2_lib import HiveServerClient
         DBMS_CACHE[user.id][query_server['server_name']] = HiveServer2Dbms(HiveServerClientCompatible(HiveServerClient(query_server, user)), QueryHistory.SERVER_TYPE[1][0])
-    
+
     debug_query_server =  DBMS_CACHE[user.id][query_server['server_name']].client.query_server.copy()
     debug_query_server['auth_password_used'] = bool(debug_query_server.pop('auth_password'))
     LOG.debug("Query Server: %s" % debug_query_server)
@@ -140,22 +127,9 @@
     DBMS_CACHE_LOCK.release()
 
 
-<<<<<<< HEAD
-
-
-def get_query_server_config(name='beeswax', server=None, cluster=None):
-  LOG.debug("Query cluster %s: %s" % (name, cluster))
-
-  cluster_config = get_cluster_config(cluster)
-
-  if name == 'impala':
-    from impala.dbms import get_query_server_config as impala_query_server_config
-    query_server = impala_query_server_config(cluster_config=cluster_config)
-=======
 def get_query_server_config(name='beeswax', connector=None):
   if connector and has_connectors(): # TODO: Give empty connector when no connector in use
     query_server = get_query_server_config_via_connector(connector)
->>>>>>> c9d788b7
   else:
     LOG.debug("Query cluster %s" % name)
     if name == "llap":
@@ -252,13 +226,10 @@
           'use_sasl': SPARK_USE_SASL.get()
       })
 
-<<<<<<< HEAD
-=======
-  debug_query_server = query_server.copy()
-  debug_query_server['auth_password_used'] = bool(debug_query_server.pop('auth_password', None))
-  LOG.debug("Query Server: %s" % debug_query_server)
-
->>>>>>> c9d788b7
+  # debug_query_server = query_server.copy()
+  # debug_query_server['auth_password_used'] = bool(debug_query_server.pop('auth_password', None))
+  # LOG.debug("Query Server: %s" % debug_query_server)
+
   return query_server
 
 def get_nodes_from_consul(consul):
