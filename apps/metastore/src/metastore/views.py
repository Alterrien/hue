--- conflicted
+++ resolved
@@ -788,8 +788,10 @@
 
 
 def _get_servername(db):
-<<<<<<< HEAD
-  return 'hive' if db.server_name == 'beeswax' else db.server_name
+  if has_connectors():
+    return db.client.query_server['server_name']
+  else:
+    return 'hive' if db.server_name == 'beeswax' else db.server_name
 
 
 class NotebookApiTable(object):
@@ -807,10 +809,4 @@
     self.stats = api_response.get('stats', [])
     self.storage_details = api_response.get('storage_details', [])
     self.has_complex = api_response.get('has_complex', False)
-    self.details = api_response.get('details', {})
-=======
-  if has_connectors():
-    return db.client.query_server['server_name']
-  else:
-    return 'hive' if db.server_name == 'beeswax' else db.server_name
->>>>>>> 44e4238f
+    self.details = api_response.get('details', {})